<!DOCTYPE html>
<html>

<head>
    <title>osm2lanes</title>
    <meta content="text/html;charset=utf-8" http-equiv="Content-Type" />
    <meta charset="utf-8" />
    <meta name="viewport" content="width=device-width, initial-scale=1, user-scalable=no" />
    <link data-trunk rel="css" href="assets/css/main.css" />
    <!-- Leaflet -->
    <link rel="stylesheet" href="//unpkg.com/leaflet@1.8.0/dist/leaflet.css"
        integrity="sha512-hoalWLoI8r4UszCkZ5kL8vayOGVae1oxXe/2A4AO6J9+580uKHDO3JdHb7NzwwzK5xr/Fs0W40kiNHxM9vyTtQ=="
        crossorigin />
    <script src="//unpkg.com/leaflet@1.8.0/dist/leaflet.js"
        integrity="sha512-BB3hKbKWOc9Ez/TAwyWxNXeoV9c1v6FIeYiBieIWkpLjauysF18NzgR1MBNBXf8/KABdlkX68nAhlwcDFLGPCQ=="
        crossorigin></script>
    <link rel="stylesheet" href="//unpkg.com/leaflet-gesture-handling/dist/leaflet-gesture-handling.min.css"
<<<<<<< HEAD
        type="text/css">
    <script src="//unpkg.com/leaflet-gesture-handling"></script>

    <!-- Web Workers -->
    <link data-trunk rel="rust" href="Cargo.toml" data-bin="app" data-type="main" />
    <link data-trunk rel="rust" href="Cargo.toml" data-bin="worker" data-type="worker" />
=======
        type="text/css" />
    <script src="https://unpkg.com/leaflet-gesture-handling"></script>
>>>>>>> d51abe75
</head>

</html><|MERGE_RESOLUTION|>--- conflicted
+++ resolved
@@ -15,17 +15,12 @@
         integrity="sha512-BB3hKbKWOc9Ez/TAwyWxNXeoV9c1v6FIeYiBieIWkpLjauysF18NzgR1MBNBXf8/KABdlkX68nAhlwcDFLGPCQ=="
         crossorigin></script>
     <link rel="stylesheet" href="//unpkg.com/leaflet-gesture-handling/dist/leaflet-gesture-handling.min.css"
-<<<<<<< HEAD
         type="text/css">
-    <script src="//unpkg.com/leaflet-gesture-handling"></script>
+    <script src="https://unpkg.com/leaflet-gesture-handling"></script>
 
     <!-- Web Workers -->
     <link data-trunk rel="rust" href="Cargo.toml" data-bin="app" data-type="main" />
     <link data-trunk rel="rust" href="Cargo.toml" data-bin="worker" data-type="worker" />
-=======
-        type="text/css" />
-    <script src="https://unpkg.com/leaflet-gesture-handling"></script>
->>>>>>> d51abe75
 </head>
 
 </html>