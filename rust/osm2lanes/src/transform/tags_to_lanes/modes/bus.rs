use crate::locale::Locale;
use crate::metric::Metre;
use crate::road::{Designated, Direction};
use crate::tag::{TagKey, Tags};
<<<<<<< HEAD
use crate::transform::tags_to_lanes::access_by_lane::Access;
use crate::transform::tags_to_lanes::{
    Infer, LaneBuilder, LaneBuilderError, LaneType, RoadBuilder, Width,
};
use crate::transform::{RoadError, RoadMsg, RoadWarnings};

const LANES: TagKey = TagKey::from("lanes");
const ONEWAY: TagKey = TagKey::from("oneway");
const ONEWAY_BUS: TagKey = TagKey::from("oneway:bus");
=======
use crate::transform::tags_to_lanes::{
    Infer, LaneBuilder, LaneBuilderError, RoadBuilder, TagsToLanesMsg,
};
use crate::transform::{RoadError, RoadWarnings};

const LANES: TagKey = TagKey::from("lanes");

impl RoadError {
    fn unsupported_str(description: &str) -> Self {
        TagsToLanesMsg::unsupported_str(description).into()
    }
}
>>>>>>> 5ade3684

impl LaneBuilder {
    #[allow(clippy::unnecessary_wraps)]
    fn set_bus(&mut self, _locale: &Locale) -> Result<(), LaneBuilderError> {
        self.designated = Infer::Direct(Designated::Bus);
        Ok(())
    }
}

#[allow(clippy::unnecessary_wraps)]
fn get_bus(_locale: &Locale, direction: Direction) -> Result<LaneBuilder, LaneBuilderError> {
    Ok(LaneBuilder {
        r#type: Infer::Direct(LaneType::Travel),
        direction: Infer::Direct(direction),
        designated: Infer::Direct(Designated::Bus),
        width: Width {
            min: Infer::Default(Metre::new(3.0)),
            target: Infer::Default(Metre::new(4.0)),
            max: Infer::Default(Metre::new(4.5)),
        },
        max_speed: Infer::None,
    })
}

#[derive(Debug)]
pub(in crate::transform::tags_to_lanes) enum Scheme {
    None,
    // Busway, handled upfront
    LanesBus,
    BusLanes,
}

#[allow(clippy::unnecessary_wraps)]
#[must_use]
pub(in crate::transform::tags_to_lanes) fn check_bus(
    tags: &Tags,
    locale: &Locale,
    road: &mut RoadBuilder,
    warnings: &mut RoadWarnings,
) -> Result<Scheme, RoadError> {
    // https://wiki.openstreetmap.org/wiki/Bus_lanes
    // 3 schemes,
    // busway is handled before lanes are constructed and the others after

    if tags.tree().get("busway").is_some() {
        busway(tags, locale, road, warnings)?;
    }

    let bus_scheme = match (
        tags.tree()
            .get("lanes:bus")
            .or_else(|| tags.tree().get("lanes:psv"))
            .is_some(),
        tags.tree()
            .get("bus:lanes")
            .or_else(|| tags.tree().get("psv:lanes"))
            .is_some(),
    ) {
<<<<<<< HEAD
        (false, false) => Ok(Scheme::None),
        (true, false) => Ok(Scheme::LanesBus),
        (false, true) => Ok(Scheme::BusLanes),
        (true, true) => Err(RoadMsg::Unsupported {
            description: Some("more than one bus lanes scheme used".to_owned()),
            tags: None,
        }
        .into()),
    };
    log::trace!("bus_scheme={bus_scheme:?}");
    bus_scheme
=======
        (false, false, false) => {},
        (true, _, false) => busway(tags, locale, road, warnings)?,
        (false, true, false) => lanes_bus(tags, locale, road, warnings)?,
        (false, false, true) => bus_lanes(tags, locale, road, warnings)?,
        _ => {
            return Err(TagsToLanesMsg::unsupported(
                "more than one bus lanes scheme used",
                tags.subset(&["busway", "lanes:bus", "lanes:psv", "bus:lanes", "psv:lanes"]),
            )
            .into())
        },
    }

    Ok(())
>>>>>>> 5ade3684
}

fn busway(
    tags: &Tags,
    locale: &Locale,
    road: &mut RoadBuilder,
    warnings: &mut RoadWarnings,
) -> Result<(), RoadError> {
    const BUSWAY: TagKey = TagKey::from("busway");
    if tags.is(BUSWAY, "lane") {
        road.push_forward_outside(get_bus(locale, Direction::Forward)?);
        if !tags.is("oneway", "yes") && !tags.is("oneway:bus", "yes") {
            road.push_backward_outside(get_bus(locale, Direction::Backward)?);
        }
    }
    if tags.is(BUSWAY, "opposite_lane") {
        road.push_backward_outside(get_bus(locale, Direction::Backward)?);
    }
    if tags.is(BUSWAY + "both", "lane") {
        road.push_forward_outside(get_bus(locale, Direction::Forward)?);
        road.push_backward_outside(get_bus(locale, Direction::Backward)?);
        if tags.is("oneway", "yes") || tags.is("oneway:bus", "yes") {
<<<<<<< HEAD
            warnings.push(RoadMsg::Ambiguous {
                description: None,
                tags: Some(tags.subset(&[BUSWAY + "both", ONEWAY, ONEWAY_BUS])),
            });
=======
            return Err(TagsToLanesMsg::ambiguous_str("busway:both=lane for oneway roads").into());
>>>>>>> 5ade3684
        }
    }
    if tags.is(BUSWAY + locale.driving_side.tag(), "lane") {
        road.push_forward_outside(get_bus(locale, Direction::Forward)?);
    }
    if tags.is(BUSWAY + locale.driving_side.tag(), "opposite_lane") {
        return Err(TagsToLanesMsg::ambiguous_tag(
            BUSWAY + locale.driving_side.tag(),
            "opposite_lane",
        )
        .into());
    }
    if tags.is(BUSWAY + locale.driving_side.opposite().tag(), "lane") {
        if tags.is("oneway", "yes") || tags.is("oneway:bus", "yes") {
            road.push_forward_inside(get_bus(locale, Direction::Forward)?);
        } else {
<<<<<<< HEAD
            // Need an example of this being tagged
            return Err(
                RoadMsg::ambiguous_str("busway:BACKWARD=lane for bidirectional roads").into(),
            );
=======
            return Err(TagsToLanesMsg::ambiguous_str(
                "busway:BACKWARD=lane for bidirectional roads",
            )
            .into());
>>>>>>> 5ade3684
        }
    }
    if tags.is(
        BUSWAY + locale.driving_side.opposite().tag(),
        "opposite_lane",
    ) {
        if tags.is("oneway", "yes") || tags.is("oneway:bus", "yes") {
            // TODO: does it make sense to have a backward lane on the forward_side????
            road.push_forward_inside(get_bus(locale, Direction::Backward)?);
        } else {
            return Err(TagsToLanesMsg::ambiguous_tags(tags.subset(&[
                BUSWAY + locale.driving_side.opposite().tag(),
                TagKey::from("oneway"),
                TagKey::from("oneway:bus"),
            ]))
            .into());
        }
    }
    Ok(())
}

#[allow(clippy::unnecessary_wraps)]
pub(in crate::transform::tags_to_lanes) fn lanes_bus(
    tags: &Tags,
    _locale: &Locale,
    _road: &mut RoadBuilder,
    warnings: &mut RoadWarnings,
) -> Result<(), RoadError> {
    warnings.push(TagsToLanesMsg::unimplemented_tags(tags.subset(&[
        LANES + "psv",
        LANES + "psv" + "forward",
        LANES + "psv" + "backward",
        LANES + "psv" + "left",
        LANES + "psv" + "right",
        LANES + "bus",
        LANES + "bus" + "forward",
        LANES + "bus" + "backward",
        LANES + "bus" + "left",
        LANES + "bus" + "right",
    ])));
    Ok(())
}

pub(in crate::transform::tags_to_lanes) fn bus_lanes(
    tags: &Tags,
    locale: &Locale,
    road: &mut RoadBuilder,
    _warnings: &mut RoadWarnings,
) -> Result<(), RoadError> {
    match (
        tags.get("bus:lanes"),
        (
            tags.get("bus:lanes:forward"),
            tags.get("bus:lanes:backward"),
        ),
        tags.get("psv:lanes"),
        (
            tags.get("psv:lanes:forward"),
            tags.get("psv:lanes:backward"),
        ),
    ) {
        // lanes:bus or lanes:psv
        (Some(lanes), (None, None), None, (None, None))
        | (None, (None, None), Some(lanes), (None, None)) => {
<<<<<<< HEAD
            let access = Access::split(lanes).map_err(|a| {
                RoadError::from(RoadMsg::Unsupported {
                    description: Some(format!("lanes access '{}'", a)),
                    tags: Some(tags.subset(&["bus:lanes", "psv:lanes"])),
                })
=======
            let access = split_access(lanes).map_err(|a| {
                RoadError::from(TagsToLanesMsg::unsupported(
                    &format!("lanes access {}", a),
                    tags.subset(&["bus:lanes", "psv:lanes"]),
                ))
>>>>>>> 5ade3684
            })?;
            log::trace!("bus:lanes={:?}", access);
            if access.len() != road.len() {
                return Err(TagsToLanesMsg::unsupported(
                    "lane count mismatch",
                    tags.subset(&[
                        "bus:lanes",
                        "psv:lanes",
                        "lanes",
                        "lanes:forward",
                        "lanes:backward",
                    ]),
                )
                .into());
            }
            for (lane, access) in road.lanes_ltr_mut(locale).zip(access.iter()) {
                if let Access::Designated = access {
                    lane.set_bus(locale)?;
                }
            }
        },
        // lanes:bus:forward and lanes:bus:backward, or lanes:psv:forward and lanes:psv:backward
        (None, (forward, backward), None, (None, None))
        | (None, (None, None), None, (forward, backward)) => {
            if let Some(forward) = forward {
<<<<<<< HEAD
                let forward_access = Access::split(forward).map_err(|a| {
                    RoadError::from(RoadMsg::Unsupported {
                        description: Some(format!("lanes access '{}'", a)),
                        tags: Some(tags.subset(&["bus:lanes:backward", "psv:lanes:backward"])),
                    })
=======
                let forward_access = split_access(forward).map_err(|a| {
                    RoadError::from(TagsToLanesMsg::unsupported(
                        &format!("lanes access {}", a),
                        tags.subset(&["bus:lanes:backward", "psv:lanes:backward"]),
                    ))
>>>>>>> 5ade3684
                })?;
                for (lane, access) in road.forward_ltr_mut(locale).zip(forward_access.iter()) {
                    if let Access::Designated = access {
                        lane.set_bus(locale)?;
                    }
                }
            }
            if let Some(backward) = backward {
<<<<<<< HEAD
                let backward_access = Access::split(backward).map_err(|a| {
                    RoadError::from(RoadMsg::Unsupported {
                        description: Some(format!("lanes access '{}'", a)),
                        tags: Some(tags.subset(&["bus:lanes:backward", "psv:lanes:backward"])),
                    })
=======
                let backward_access = split_access(backward).map_err(|a| {
                    RoadError::from(TagsToLanesMsg::unsupported(
                        &format!("lanes access {}", a),
                        tags.subset(&["bus:lanes:backward", "psv:lanes:backward"]),
                    ))
>>>>>>> 5ade3684
                })?;
                for (lane, access) in road.backward_ltr_mut(locale).zip(backward_access.iter()) {
                    if let Access::Designated = access {
                        lane.set_bus(locale)?;
                    }
                }
            }
        },
        // Don't try to understand this
        (Some(_), (Some(_), _) | (_, Some(_)), _, _)
        | (Some(_), _, Some(_), _)
        | (Some(_), _, _, (Some(_), _) | (_, Some(_)))
        | (_, (Some(_), _) | (_, Some(_)), _, (Some(_), _) | (_, Some(_)))
        | (_, (Some(_), _) | (_, Some(_)), Some(_), _)
        | (_, _, Some(_), (Some(_), _) | (_, Some(_))) => {
            return Err(TagsToLanesMsg::unsupported(
                "more than one bus:lanes used",
                tags.subset(&[
                    "bus:lanes",
                    "bus:lanes:forward",
                    "psv:lanes:backward",
                    "psv:lanes",
                    "psv:lanes:forward",
                    "psv:lanes:backward",
                ]),
            )
            .into())
        },
    }

    Ok(())
}<|MERGE_RESOLUTION|>--- conflicted
+++ resolved
@@ -2,30 +2,13 @@
 use crate::metric::Metre;
 use crate::road::{Designated, Direction};
 use crate::tag::{TagKey, Tags};
-<<<<<<< HEAD
 use crate::transform::tags_to_lanes::access_by_lane::Access;
 use crate::transform::tags_to_lanes::{
-    Infer, LaneBuilder, LaneBuilderError, LaneType, RoadBuilder, Width,
-};
-use crate::transform::{RoadError, RoadMsg, RoadWarnings};
-
-const LANES: TagKey = TagKey::from("lanes");
-const ONEWAY: TagKey = TagKey::from("oneway");
-const ONEWAY_BUS: TagKey = TagKey::from("oneway:bus");
-=======
-use crate::transform::tags_to_lanes::{
-    Infer, LaneBuilder, LaneBuilderError, RoadBuilder, TagsToLanesMsg,
+    Infer, LaneBuilder, LaneBuilderError, LaneType, RoadBuilder, TagsToLanesMsg, Width,
 };
 use crate::transform::{RoadError, RoadWarnings};
 
 const LANES: TagKey = TagKey::from("lanes");
-
-impl RoadError {
-    fn unsupported_str(description: &str) -> Self {
-        TagsToLanesMsg::unsupported_str(description).into()
-    }
-}
->>>>>>> 5ade3684
 
 impl LaneBuilder {
     #[allow(clippy::unnecessary_wraps)]
@@ -84,34 +67,17 @@
             .or_else(|| tags.tree().get("psv:lanes"))
             .is_some(),
     ) {
-<<<<<<< HEAD
         (false, false) => Ok(Scheme::None),
         (true, false) => Ok(Scheme::LanesBus),
         (false, true) => Ok(Scheme::BusLanes),
-        (true, true) => Err(RoadMsg::Unsupported {
-            description: Some("more than one bus lanes scheme used".to_owned()),
-            tags: None,
-        }
+        (true, true) => Err(TagsToLanesMsg::unsupported(
+            "more than one bus lanes scheme used",
+            tags.subset(&["busway", "lanes:bus", "lanes:psv", "bus:lanes", "psv:lanes"]),
+        )
         .into()),
     };
     log::trace!("bus_scheme={bus_scheme:?}");
     bus_scheme
-=======
-        (false, false, false) => {},
-        (true, _, false) => busway(tags, locale, road, warnings)?,
-        (false, true, false) => lanes_bus(tags, locale, road, warnings)?,
-        (false, false, true) => bus_lanes(tags, locale, road, warnings)?,
-        _ => {
-            return Err(TagsToLanesMsg::unsupported(
-                "more than one bus lanes scheme used",
-                tags.subset(&["busway", "lanes:bus", "lanes:psv", "bus:lanes", "psv:lanes"]),
-            )
-            .into())
-        },
-    }
-
-    Ok(())
->>>>>>> 5ade3684
 }
 
 fn busway(
@@ -134,14 +100,8 @@
         road.push_forward_outside(get_bus(locale, Direction::Forward)?);
         road.push_backward_outside(get_bus(locale, Direction::Backward)?);
         if tags.is("oneway", "yes") || tags.is("oneway:bus", "yes") {
-<<<<<<< HEAD
-            warnings.push(RoadMsg::Ambiguous {
-                description: None,
-                tags: Some(tags.subset(&[BUSWAY + "both", ONEWAY, ONEWAY_BUS])),
-            });
-=======
-            return Err(TagsToLanesMsg::ambiguous_str("busway:both=lane for oneway roads").into());
->>>>>>> 5ade3684
+            warnings
+                .push(TagsToLanesMsg::ambiguous_str("busway:both=lane for oneway roads").into());
         }
     }
     if tags.is(BUSWAY + locale.driving_side.tag(), "lane") {
@@ -158,17 +118,11 @@
         if tags.is("oneway", "yes") || tags.is("oneway:bus", "yes") {
             road.push_forward_inside(get_bus(locale, Direction::Forward)?);
         } else {
-<<<<<<< HEAD
             // Need an example of this being tagged
-            return Err(
-                RoadMsg::ambiguous_str("busway:BACKWARD=lane for bidirectional roads").into(),
-            );
-=======
             return Err(TagsToLanesMsg::ambiguous_str(
                 "busway:BACKWARD=lane for bidirectional roads",
             )
             .into());
->>>>>>> 5ade3684
         }
     }
     if tags.is(
@@ -233,19 +187,11 @@
         // lanes:bus or lanes:psv
         (Some(lanes), (None, None), None, (None, None))
         | (None, (None, None), Some(lanes), (None, None)) => {
-<<<<<<< HEAD
             let access = Access::split(lanes).map_err(|a| {
-                RoadError::from(RoadMsg::Unsupported {
-                    description: Some(format!("lanes access '{}'", a)),
-                    tags: Some(tags.subset(&["bus:lanes", "psv:lanes"])),
-                })
-=======
-            let access = split_access(lanes).map_err(|a| {
                 RoadError::from(TagsToLanesMsg::unsupported(
                     &format!("lanes access {}", a),
                     tags.subset(&["bus:lanes", "psv:lanes"]),
                 ))
->>>>>>> 5ade3684
             })?;
             log::trace!("bus:lanes={:?}", access);
             if access.len() != road.len() {
@@ -271,19 +217,11 @@
         (None, (forward, backward), None, (None, None))
         | (None, (None, None), None, (forward, backward)) => {
             if let Some(forward) = forward {
-<<<<<<< HEAD
                 let forward_access = Access::split(forward).map_err(|a| {
-                    RoadError::from(RoadMsg::Unsupported {
-                        description: Some(format!("lanes access '{}'", a)),
-                        tags: Some(tags.subset(&["bus:lanes:backward", "psv:lanes:backward"])),
-                    })
-=======
-                let forward_access = split_access(forward).map_err(|a| {
                     RoadError::from(TagsToLanesMsg::unsupported(
                         &format!("lanes access {}", a),
                         tags.subset(&["bus:lanes:backward", "psv:lanes:backward"]),
                     ))
->>>>>>> 5ade3684
                 })?;
                 for (lane, access) in road.forward_ltr_mut(locale).zip(forward_access.iter()) {
                     if let Access::Designated = access {
@@ -292,19 +230,11 @@
                 }
             }
             if let Some(backward) = backward {
-<<<<<<< HEAD
                 let backward_access = Access::split(backward).map_err(|a| {
-                    RoadError::from(RoadMsg::Unsupported {
-                        description: Some(format!("lanes access '{}'", a)),
-                        tags: Some(tags.subset(&["bus:lanes:backward", "psv:lanes:backward"])),
-                    })
-=======
-                let backward_access = split_access(backward).map_err(|a| {
                     RoadError::from(TagsToLanesMsg::unsupported(
                         &format!("lanes access {}", a),
                         tags.subset(&["bus:lanes:backward", "psv:lanes:backward"]),
                     ))
->>>>>>> 5ade3684
                 })?;
                 for (lane, access) in road.backward_ltr_mut(locale).zip(backward_access.iter()) {
                     if let Access::Designated = access {
