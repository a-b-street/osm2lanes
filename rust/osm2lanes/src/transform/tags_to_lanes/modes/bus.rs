use crate::locale::Locale;
use crate::road::Designated;
use crate::tag::{TagKey, Tags};
use crate::transform::tags_to_lanes::access_by_lane::Access;
use crate::transform::tags_to_lanes::{
    Infer, LaneBuilder, LaneBuilderError, Oneway, RoadBuilder, TagsToLanesMsg,
};
use crate::transform::{RoadError, RoadWarnings};

const LANES: TagKey = TagKey::from("lanes");

impl LaneBuilder {
    #[allow(clippy::unnecessary_wraps)]
    fn set_bus(&mut self, _locale: &Locale) -> Result<(), LaneBuilderError> {
        self.designated = Infer::Direct(Designated::Bus);
        Ok(())
    }
}

<<<<<<< HEAD
impl std::convert::From<LaneBuilderError> for TagsToLanesMsg {
    fn from(error: LaneBuilderError) -> Self {
        TagsToLanesMsg::internal(error.0)
    }
=======
const BUSWAY: TagKey = TagKey::from("busway");

#[derive(Debug)]
pub struct BuswayScheme {
    pub forward_side_direction: Infer<Option<Direction>>,
    pub backward_side_direction: Infer<Option<Direction>>,
}

#[derive(Debug)]
pub struct LanesBusScheme {
    pub forward: Infer<usize>,
    pub backward: Infer<usize>,
    pub both_ways: Infer<usize>,
>>>>>>> a264b3c2
}

#[allow(clippy::unnecessary_wraps)]
pub(in crate::transform::tags_to_lanes) fn bus(
    tags: &Tags,
    locale: &Locale,
    road: &mut RoadBuilder,
    warnings: &mut RoadWarnings,
) -> Result<(), RoadError> {
    // https://wiki.openstreetmap.org/wiki/Bus_lanes
    // 3 schemes, for simplicity we only allow one at a time
    match (
        tags.tree().get("busway").is_some(),
        tags.tree()
            .get("lanes:bus")
            .or_else(|| tags.tree().get("lanes:psv"))
            .is_some(),
        tags.tree()
            .get("bus:lanes")
            .or_else(|| tags.tree().get("psv:lanes"))
            .is_some(),
    ) {
        (false, false, false) | (true, _, false) => {},
        (false, true, false) => lanes_bus(tags, locale, road, warnings)?,
        (false, false, true) => bus_lanes(tags, locale, road, warnings)?,
        _ => {
            return Err(TagsToLanesMsg::unsupported(
                "more than one bus lanes scheme used",
                tags.subset(&["busway", "lanes:bus", "lanes:psv", "bus:lanes", "psv:lanes"]),
            )
            .into())
        },
    }

    Ok(())
}

<<<<<<< HEAD
mod busway {
    use crate::locale::Locale;
    use crate::road::Direction;
    use crate::tag::{TagKey, Tags};
    use crate::transform::tags_to_lanes::{Infer, Oneway, RoadBuilder};
    use crate::transform::{RoadWarnings, TagsToLanesMsg};

    const BUSWAY: TagKey = TagKey::from("busway");
    const ONEWAY: TagKey = TagKey::from("oneway");

    #[derive(Debug, PartialEq)]
    pub(in crate::transform::tags_to_lanes) enum Variant {
        None,
        Forward,
        Backward,
        Both,
    }

    /// Inferred busway scheme for forward lane and backward lane existing
    #[derive(Debug)]
    pub(in crate::transform::tags_to_lanes) struct Scheme(Variant);

    enum Lane {
        None,
        Lane,
        Opposite,
    }

    impl Tags {
        fn get_bus_lane<T>(&self, key: T, warnings: &mut RoadWarnings) -> Lane
        where
            T: AsRef<str>,
            TagKey: From<T>,
        {
            match self.get(&key) {
                None => Lane::None,
                Some("lane") => Lane::Lane,
                Some("opposite_lane") => Lane::Opposite,
                Some(v) => {
                    warnings.push(TagsToLanesMsg::unsupported_tag(key, v));
                    Lane::None
                },
            }
        }
    }

    impl Scheme {
        #[allow(clippy::unnecessary_wraps)]
        pub(in crate::transform::tags_to_lanes) fn from_tags(
            tags: &Tags,
            locale: &Locale,
            oneway: Oneway,
            warnings: &mut RoadWarnings,
        ) -> Result<Self, TagsToLanesMsg> {
            let oneway: Oneway = match tags.get(ONEWAY + "bus") {
                Some("yes") => Oneway::Yes,
                Some("no") => Oneway::No,
                None => oneway,
                Some(v) => {
                    warnings.push(TagsToLanesMsg::unsupported_tag(ONEWAY + "bus", v));
                    oneway
                },
            };

            let busway_root: Lane = tags.get_bus_lane(BUSWAY, warnings);
            let busway_root: Variant = match (busway_root, oneway) {
                (Lane::None, _) => Variant::None,
                (Lane::Lane, Oneway::No) => Variant::Both,
                (Lane::Lane, Oneway::Yes) => Variant::Forward,
                (Lane::Opposite, Oneway::No) => {
                    warnings.push(TagsToLanesMsg::unsupported_tags(tags.subset(&[
                        BUSWAY,
                        ONEWAY,
                        ONEWAY + "bus",
                    ])));
                    Variant::None
                },
                (Lane::Opposite, Oneway::Yes) => Variant::Backward,
            };

            let busway_both: Lane = tags.get_bus_lane(BUSWAY + "both", warnings);
            let busway_both: Variant = match busway_both {
                Lane::None => Variant::None,
                Lane::Lane => Variant::Both,
                Lane::Opposite => {
                    warnings.push(TagsToLanesMsg::unsupported_tags(
                        tags.subset(&[BUSWAY + "both"]),
                    ));
                    Variant::None
                },
            };

            let busway_forward_key = || BUSWAY + locale.driving_side.tag();
            let busway_forward: Lane = tags.get_bus_lane(busway_forward_key(), warnings);
            if let Lane::Opposite = busway_forward {
                warnings.push(TagsToLanesMsg::unsupported_tags(
                    tags.subset(&[busway_forward_key()]),
                ));
            }
            let busway_backward_key = || BUSWAY + locale.driving_side.opposite().tag();
            let busway_backward: Lane = tags.get_bus_lane(busway_backward_key(), warnings);
            let busway_forward_backward = match (busway_forward, busway_backward) {
                (Lane::None | Lane::Opposite, Lane::None) => Variant::None,
                (Lane::Lane, Lane::None) => Variant::Forward,
                (Lane::None | Lane::Opposite, Lane::Lane | Lane::Opposite) => Variant::Backward,
                (Lane::Lane, Lane::Lane | Lane::Opposite) => Variant::Both,
            };

            if let Variant::Both = busway_both {
                if let Variant::Forward | Variant::Backward = busway_forward_backward {
                    warnings.push(TagsToLanesMsg::ambiguous_tags(tags.subset(&[
                        BUSWAY + "both",
                        busway_forward_key(),
                        busway_backward_key(),
                    ])));
                }
                if let Variant::Forward | Variant::Backward = busway_root {
                    warnings.push(TagsToLanesMsg::ambiguous_tags(tags.subset(&[
                        BUSWAY,
                        ONEWAY,
                        ONEWAY + "bus",
                        BUSWAY + "both",
                    ])));
                }
                Ok(Scheme(Variant::Both))
            } else if let Variant::Both | Variant::Forward | Variant::Backward =
                busway_forward_backward
            {
                if busway_root != Variant::None && busway_root != busway_forward_backward {
                    warnings.push(TagsToLanesMsg::ambiguous_tags(tags.subset(&[
                        BUSWAY,
                        ONEWAY,
                        ONEWAY + "bus",
                        busway_forward_key(),
                        busway_backward_key(),
                    ])));
                }
                Ok(Scheme(busway_forward_backward))
            } else {
                Ok(Scheme(busway_root))
            }
        }
    }

    pub(in crate::transform::tags_to_lanes) fn busway(
        tags: &Tags,
        locale: &Locale,
        road: &mut RoadBuilder,
        warnings: &mut RoadWarnings,
    ) -> Result<(), TagsToLanesMsg> {
        let scheme = Scheme::from_tags(tags, locale, road.oneway, warnings)?;

        if let Variant::Forward | Variant::Both = scheme.0 {
            road.forward_outside_mut()
                .ok_or_else(|| TagsToLanesMsg::unsupported_str("no forward lanes for busway"))?
                .set_bus(locale)?;
        }

        if let Variant::Backward | Variant::Both = scheme.0 {
            if let Some(backward_outside) = road.backward_outside_mut() {
                backward_outside.set_bus(locale)?;
            } else {
                let forward_inside = road.forward_inside_mut().ok_or_else(|| {
                    TagsToLanesMsg::unsupported_str("no forward lanes for busway")
                })?;
                forward_inside.set_bus(locale)?;
                forward_inside.direction = Infer::Direct(Direction::Backward);
            }
=======
impl BuswayScheme {
    pub(in crate::transform::tags_to_lanes) fn new(
        tags: &Tags,
        locale: &Locale,
        oneway: Oneway,
        warnings: &mut RoadWarnings,
    ) -> Self {
        let mut busway = Self {
            forward_side_direction: Infer::Default(None),
            backward_side_direction: Infer::Default(None),
        };

        // TODO oneway:bus=no on a oneway road (w/ busway=lane) implies 2 bus lanes.
        // TODO I think this logic can be simplified using the match style.

        if tags.is(BUSWAY, "lane") {
            busway.forward_side_direction = Infer::Direct(Some(Direction::Forward));
            if oneway == Oneway::No && !tags.is("oneway:bus", "yes") {
                busway.backward_side_direction = Infer::Direct(Some(Direction::Backward));
            }
        }
        if tags.is(BUSWAY, "opposite_lane") {
            busway.backward_side_direction = Infer::Direct(Some(Direction::Backward));
        }
        if tags.is(BUSWAY + "both", "lane") {
            busway.forward_side_direction = Infer::Direct(Some(Direction::Forward));
            busway.backward_side_direction = Infer::Direct(Some(Direction::Backward));
            if tags.is("oneway", "yes") || tags.is("oneway:bus", "yes") {
                warnings.push(TagsToLanesMsg::ambiguous_str(
                    "busway:both=lane for oneway roads",
                ));
            }
        }
        if tags.is(BUSWAY + locale.driving_side.tag(), "lane") {
            busway.forward_side_direction = Infer::Direct(Some(Direction::Forward));
        }
        if tags.is(BUSWAY + locale.driving_side.tag(), "opposite_lane") {
            warnings.push(TagsToLanesMsg::ambiguous_tag(
                BUSWAY + locale.driving_side.tag(),
                "opposite_lane",
            ));
        }
        if tags.is(BUSWAY + locale.driving_side.opposite().tag(), "lane") {
            if tags.is("oneway", "yes") || tags.is("oneway:bus", "yes") {
                busway.forward_side_direction = Infer::Direct(Some(Direction::Forward));
            } else {
                warnings.push(TagsToLanesMsg::ambiguous_str(
                    "busway:BACKWARD=lane for bidirectional roads",
                ));
            }
        }
        if tags.is(
            BUSWAY + locale.driving_side.opposite().tag(),
            "opposite_lane",
        ) {
            if tags.is("oneway", "yes") {
                busway.backward_side_direction = Infer::Direct(Some(Direction::Backward));
            }

            if tags.is("oneway:bus", "yes") {
                // TODO ignore the busway tag, or ignore oneway:bus=yes?
                warnings.push(TagsToLanesMsg::ambiguous_tags(tags.subset(&[
                    BUSWAY + locale.driving_side.opposite().tag(),
                    TagKey::from("oneway:bus"),
                ])));
            }
        }

        busway
    }
}

impl RoadBuilder {
    pub fn set_busway_scheme(
        &mut self,
        oneway: Oneway,
        busway: &BuswayScheme,
        locale: &Locale,
        _warnings: &mut RoadWarnings,
    ) -> Result<(), RoadError> {
        if let Some(Some(d)) = busway.forward_side_direction.some() {
            let lane = self
                .forward_outside_mut()
                .ok_or_else(|| RoadError::unsupported_str("no forward lanes for busway"))?;
            lane.set_bus(locale)?;
            lane.direction = Infer::Direct(d);
        }
        match (oneway, busway.backward_side_direction.some()) {
            (Oneway::Yes, Some(Some(Direction::Backward))) => {
                // Tagged oneway, but there *is* a backward (bus) lane.
                self.backward_outside_mut()
                    .ok_or_else(|| {
                        RoadError::unsupported_str("no backward lanes for contraflow busway")
                    })?
                    .set_bus(locale)?;
            },
            (Oneway::Yes, Some(Some(Direction::Forward))) => {
                // Busway on the "inside" side of the oneway road.
                self.forward_inside_mut()
                    .ok_or_else(|| {
                        RoadError::unsupported_str("no forward lanes for backward side busway")
                    })?
                    .set_bus(locale)?;
            },
            (Oneway::No, Some(Some(d))) => {
                let lane = self
                    .backward_outside_mut()
                    .ok_or_else(|| RoadError::unsupported_str("no backward lanes for busway"))?;
                lane.set_bus(locale)?;
                lane.direction = Infer::Direct(d);
            },
            _ => {},
>>>>>>> a264b3c2
        }
        Ok(())
    }
}
use busway::busway;

#[allow(clippy::unnecessary_wraps)]
fn lanes_bus(
    tags: &Tags,
    _locale: &Locale,
    _road: &mut RoadBuilder,
    warnings: &mut RoadWarnings,
) -> Result<(), RoadError> {
    warnings.push(TagsToLanesMsg::unimplemented_tags(tags.subset(&[
        LANES + "psv",
        LANES + "psv" + "forward",
        LANES + "psv" + "backward",
        LANES + "psv" + "left",
        LANES + "psv" + "right",
        LANES + "bus",
        LANES + "bus" + "forward",
        LANES + "bus" + "backward",
        LANES + "bus" + "left",
        LANES + "bus" + "right",
    ])));
    Ok(())
}

//noinspection ALL
fn bus_lanes(
    tags: &Tags,
    locale: &Locale,
    road: &mut RoadBuilder,
    _warnings: &mut RoadWarnings,
) -> Result<(), RoadError> {
    match (
        tags.get("bus:lanes"),
        (
            tags.get("bus:lanes:forward"),
            tags.get("bus:lanes:backward"),
        ),
        tags.get("psv:lanes"),
        (
            tags.get("psv:lanes:forward"),
            tags.get("psv:lanes:backward"),
        ),
    ) {
        // lanes:bus or lanes:psv
        (Some(lanes), (None, None), None, (None, None))
        | (None, (None, None), Some(lanes), (None, None)) => {
            let access = Access::split(lanes).map_err(|a| {
                RoadError::from(TagsToLanesMsg::unsupported(
                    &format!("lanes access {}", a),
                    tags.subset(&["bus:lanes", "psv:lanes"]),
                ))
            })?;
            if access.len() != road.len() {
                return Err(TagsToLanesMsg::unsupported(
                    "lane count mismatch",
                    tags.subset(&[
                        "bus:lanes",
                        "psv:lanes",
                        "lanes",
                        "lanes:forward",
                        "lanes:backward",
                    ]),
                )
                .into());
            }
            for (lane, access) in road.lanes_ltr_mut(locale).zip(access.iter()) {
                if let Access::Designated = access {
                    lane.set_bus(locale)?;
                }
            }
        },
        // lanes:bus:forward and lanes:bus:backward, or lanes:psv:forward and lanes:psv:backward
        (None, (forward, backward), None, (None, None))
        | (None, (None, None), None, (forward, backward)) => {
            if let Some(forward) = forward {
                let forward_access = Access::split(forward).map_err(|a| {
                    RoadError::Msg(TagsToLanesMsg::unsupported(
                        &format!("lanes access {}", a),
                        tags.subset(&["bus:lanes:backward", "psv:lanes:backward"]),
                    ))
                })?;
                for (lane, access) in road.forward_ltr_mut(locale).zip(forward_access.iter()) {
                    if let Access::Designated = access {
                        lane.set_bus(locale)?;
                    }
                }
            }
            if let Some(backward) = backward {
                let backward_access = Access::split(backward).map_err(|a| {
                    RoadError::Msg(TagsToLanesMsg::unsupported(
                        &format!("lanes access {}", a),
                        tags.subset(&["bus:lanes:backward", "psv:lanes:backward"]),
                    ))
                })?;
                for (lane, access) in road.backward_ltr_mut(locale).zip(backward_access.iter()) {
                    if let Access::Designated = access {
                        lane.set_bus(locale)?;
                    }
                }
            }
        },
        // Don't try to understand this
        (Some(_), (Some(_), _) | (_, Some(_)), _, _)
        | (Some(_), _, Some(_), _)
        | (Some(_), _, _, (Some(_), _) | (_, Some(_)))
        | (_, (Some(_), _) | (_, Some(_)), _, (Some(_), _) | (_, Some(_)))
        | (_, (Some(_), _) | (_, Some(_)), Some(_), _)
        | (_, _, Some(_), (Some(_), _) | (_, Some(_))) => {
            return Err(TagsToLanesMsg::unsupported(
                "more than one bus:lanes used",
                tags.subset(&[
                    "bus:lanes",
                    "bus:lanes:forward",
                    "psv:lanes:backward",
                    "psv:lanes",
                    "psv:lanes:forward",
                    "psv:lanes:backward",
                ]),
            )
            .into())
        },
    }

    Ok(())
}<|MERGE_RESOLUTION|>--- conflicted
+++ resolved
@@ -17,26 +17,35 @@
     }
 }
 
-<<<<<<< HEAD
 impl std::convert::From<LaneBuilderError> for TagsToLanesMsg {
     fn from(error: LaneBuilderError) -> Self {
         TagsToLanesMsg::internal(error.0)
     }
-=======
-const BUSWAY: TagKey = TagKey::from("busway");
+}
 
 #[derive(Debug)]
-pub struct BuswayScheme {
-    pub forward_side_direction: Infer<Option<Direction>>,
-    pub backward_side_direction: Infer<Option<Direction>>,
-}
-
-#[derive(Debug)]
-pub struct LanesBusScheme {
-    pub forward: Infer<usize>,
-    pub backward: Infer<usize>,
-    pub both_ways: Infer<usize>,
->>>>>>> a264b3c2
+pub struct BusLanesCount {
+    pub forward: usize,
+    pub backward: usize,
+}
+
+impl BusLanesCount {
+    #[allow(clippy::unnecessary_wraps)]
+    pub(in crate::transform::tags_to_lanes) fn from_tags(
+        tags: &Tags,
+        locale: &Locale,
+        oneway: Oneway,
+        warnings: &mut RoadWarnings,
+    ) -> Result<Self, TagsToLanesMsg> {
+        let busway = BuswayScheme::from_tags(tags, locale, oneway, warnings)?;
+        let forward = tags
+            .get_parsed("lanes:bus:forward", warnings)
+            .unwrap_or_else(|| if busway.forward() { 1 } else { 0 });
+        let backward = tags
+            .get_parsed("lanes:bus:backward", warnings)
+            .unwrap_or_else(|| if busway.backward() { 1 } else { 0 });
+        Ok(Self { forward, backward })
+    }
 }
 
 #[allow(clippy::unnecessary_wraps)]
@@ -59,7 +68,8 @@
             .or_else(|| tags.tree().get("psv:lanes"))
             .is_some(),
     ) {
-        (false, false, false) | (true, _, false) => {},
+        (false, false, false) => {},
+        (true, _, false) => busway(tags, locale, road, warnings)?,
         (false, true, false) => lanes_bus(tags, locale, road, warnings)?,
         (false, false, true) => bus_lanes(tags, locale, road, warnings)?,
         _ => {
@@ -74,7 +84,6 @@
     Ok(())
 }
 
-<<<<<<< HEAD
 mod busway {
     use crate::locale::Locale;
     use crate::road::Direction;
@@ -96,6 +105,22 @@
     /// Inferred busway scheme for forward lane and backward lane existing
     #[derive(Debug)]
     pub(in crate::transform::tags_to_lanes) struct Scheme(Variant);
+
+    impl Scheme {
+        pub fn forward(&self) -> bool {
+            match self.0 {
+                Variant::None | Variant::Backward => false,
+                Variant::Forward | Variant::Both => true,
+            }
+        }
+
+        pub fn backward(&self) -> bool {
+            match self.0 {
+                Variant::None | Variant::Forward => false,
+                Variant::Backward | Variant::Both => true,
+            }
+        }
+    }
 
     enum Lane {
         None,
@@ -243,125 +268,11 @@
                 forward_inside.set_bus(locale)?;
                 forward_inside.direction = Infer::Direct(Direction::Backward);
             }
-=======
-impl BuswayScheme {
-    pub(in crate::transform::tags_to_lanes) fn new(
-        tags: &Tags,
-        locale: &Locale,
-        oneway: Oneway,
-        warnings: &mut RoadWarnings,
-    ) -> Self {
-        let mut busway = Self {
-            forward_side_direction: Infer::Default(None),
-            backward_side_direction: Infer::Default(None),
-        };
-
-        // TODO oneway:bus=no on a oneway road (w/ busway=lane) implies 2 bus lanes.
-        // TODO I think this logic can be simplified using the match style.
-
-        if tags.is(BUSWAY, "lane") {
-            busway.forward_side_direction = Infer::Direct(Some(Direction::Forward));
-            if oneway == Oneway::No && !tags.is("oneway:bus", "yes") {
-                busway.backward_side_direction = Infer::Direct(Some(Direction::Backward));
-            }
-        }
-        if tags.is(BUSWAY, "opposite_lane") {
-            busway.backward_side_direction = Infer::Direct(Some(Direction::Backward));
-        }
-        if tags.is(BUSWAY + "both", "lane") {
-            busway.forward_side_direction = Infer::Direct(Some(Direction::Forward));
-            busway.backward_side_direction = Infer::Direct(Some(Direction::Backward));
-            if tags.is("oneway", "yes") || tags.is("oneway:bus", "yes") {
-                warnings.push(TagsToLanesMsg::ambiguous_str(
-                    "busway:both=lane for oneway roads",
-                ));
-            }
-        }
-        if tags.is(BUSWAY + locale.driving_side.tag(), "lane") {
-            busway.forward_side_direction = Infer::Direct(Some(Direction::Forward));
-        }
-        if tags.is(BUSWAY + locale.driving_side.tag(), "opposite_lane") {
-            warnings.push(TagsToLanesMsg::ambiguous_tag(
-                BUSWAY + locale.driving_side.tag(),
-                "opposite_lane",
-            ));
-        }
-        if tags.is(BUSWAY + locale.driving_side.opposite().tag(), "lane") {
-            if tags.is("oneway", "yes") || tags.is("oneway:bus", "yes") {
-                busway.forward_side_direction = Infer::Direct(Some(Direction::Forward));
-            } else {
-                warnings.push(TagsToLanesMsg::ambiguous_str(
-                    "busway:BACKWARD=lane for bidirectional roads",
-                ));
-            }
-        }
-        if tags.is(
-            BUSWAY + locale.driving_side.opposite().tag(),
-            "opposite_lane",
-        ) {
-            if tags.is("oneway", "yes") {
-                busway.backward_side_direction = Infer::Direct(Some(Direction::Backward));
-            }
-
-            if tags.is("oneway:bus", "yes") {
-                // TODO ignore the busway tag, or ignore oneway:bus=yes?
-                warnings.push(TagsToLanesMsg::ambiguous_tags(tags.subset(&[
-                    BUSWAY + locale.driving_side.opposite().tag(),
-                    TagKey::from("oneway:bus"),
-                ])));
-            }
-        }
-
-        busway
-    }
-}
-
-impl RoadBuilder {
-    pub fn set_busway_scheme(
-        &mut self,
-        oneway: Oneway,
-        busway: &BuswayScheme,
-        locale: &Locale,
-        _warnings: &mut RoadWarnings,
-    ) -> Result<(), RoadError> {
-        if let Some(Some(d)) = busway.forward_side_direction.some() {
-            let lane = self
-                .forward_outside_mut()
-                .ok_or_else(|| RoadError::unsupported_str("no forward lanes for busway"))?;
-            lane.set_bus(locale)?;
-            lane.direction = Infer::Direct(d);
-        }
-        match (oneway, busway.backward_side_direction.some()) {
-            (Oneway::Yes, Some(Some(Direction::Backward))) => {
-                // Tagged oneway, but there *is* a backward (bus) lane.
-                self.backward_outside_mut()
-                    .ok_or_else(|| {
-                        RoadError::unsupported_str("no backward lanes for contraflow busway")
-                    })?
-                    .set_bus(locale)?;
-            },
-            (Oneway::Yes, Some(Some(Direction::Forward))) => {
-                // Busway on the "inside" side of the oneway road.
-                self.forward_inside_mut()
-                    .ok_or_else(|| {
-                        RoadError::unsupported_str("no forward lanes for backward side busway")
-                    })?
-                    .set_bus(locale)?;
-            },
-            (Oneway::No, Some(Some(d))) => {
-                let lane = self
-                    .backward_outside_mut()
-                    .ok_or_else(|| RoadError::unsupported_str("no backward lanes for busway"))?;
-                lane.set_bus(locale)?;
-                lane.direction = Infer::Direct(d);
-            },
-            _ => {},
->>>>>>> a264b3c2
         }
         Ok(())
     }
 }
-use busway::busway;
+use busway::{busway, Scheme as BuswayScheme};
 
 #[allow(clippy::unnecessary_wraps)]
 fn lanes_bus(
