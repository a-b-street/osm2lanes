--- conflicted
+++ resolved
@@ -33,7 +33,6 @@
 
 struct Opposite;
 
-<<<<<<< HEAD
 #[derive(Debug, PartialEq, Clone, Copy)]
 pub(in crate::transform::tags_to_lanes) enum Variant {
     SharedMotor,
@@ -74,35 +73,22 @@
     }
 }
 
-fn get_variant<T: AsRef<str>>(
+fn get_variant<Q, O>(
     tags: &Tags,
-    k: T,
-) -> Result<OptionNo<(Variant, Option<Opposite>)>, VariantError> {
-    match tags.get(&k) {
+    k: &Q,
+) -> Result<OptionNo<(Variant, Option<Opposite>)>, VariantError>
+where
+    TagKey: Borrow<Q>,
+    Q: Ord + Hash + Eq + ?Sized + ToOwned<Owned = O>,
+    O: Into<TagKey>,
+{
+    match tags.get(k) {
         Some("lane") => Ok(OptionNo::Some((Variant::Lane, None))),
         Some("track") => Ok(OptionNo::Some((Variant::Track, None))),
         Some("opposite_lane") => Ok(OptionNo::Some((Variant::Lane, Some(Opposite)))),
         Some("opposite_track") => Ok(OptionNo::Some((Variant::Track, Some(Opposite)))),
         Some("opposite") => Ok(OptionNo::Some((Variant::SharedMotor, Some(Opposite)))),
         Some("no") => Ok(OptionNo::No),
-=======
-fn get_variant<Q, O>(
-    tags: &Tags,
-    k: &Q,
-) -> Result<Option<(Variant, Option<Opposite>)>, VariantError>
-where
-    TagKey: Borrow<Q>,
-    Q: Ord + Hash + Eq + ?Sized + ToOwned<Owned = O>,
-    O: Into<TagKey>,
-{
-    match tags.get(k) {
-        Some("lane") => Ok(Some((Variant::Lane, None))),
-        Some("track") => Ok(Some((Variant::Track, None))),
-        Some("opposite_lane") => Ok(Some((Variant::Lane, Some(Opposite)))),
-        Some("opposite_track") => Ok(Some((Variant::Track, Some(Opposite)))),
-        Some("opposite") => Ok(Some((Variant::SharedMotor, Some(Opposite)))),
-        Some("no") | None => Ok(None),
->>>>>>> b8bbaded
         Some(
             v @ ("shared_lane"
             | "share_busway"
@@ -129,7 +115,7 @@
     if let Some(side) = side {
         get_variant(tags, &(CYCLEWAY + side.as_str()))
     } else {
-        get_variant(tags, &(CYCLEWAY))
+        get_variant(tags, &CYCLEWAY)
     }
 }
 
@@ -176,7 +162,6 @@
             return Ok(scheme_cycleway);
         }
 
-<<<<<<< HEAD
         // cycleway:both=*
         if let Some(scheme_cycleway_both) = scheme_cycleway_both {
             return Ok(scheme_cycleway_both);
@@ -215,19 +200,16 @@
                     } else {
                         if let Variant::Lane | Variant::Track = variant {
                             warnings.push(TagsToLanesMsg::deprecated(
-                                tags.subset(&["cyleway"]),
-                                Tags::from_str_pairs(&[
-                                    [
-                                        (CYCLEWAY + locale.driving_side.opposite().tag()).as_str(),
-                                        &variant.to_string(),
-                                    ],
-                                    [
-                                        (CYCLEWAY
-                                            + locale.driving_side.opposite().tag()
-                                            + "oneway")
-                                            .as_str(),
-                                        "-1",
-                                    ],
+                                tags.subset(["cyleway"]),
+                                Tags::from_pairs([
+                                    (
+                                        CYCLEWAY + locale.driving_side.opposite().tag(),
+                                        variant.to_string(),
+                                    ),
+                                    (
+                                        CYCLEWAY + locale.driving_side.opposite().tag() + "oneway",
+                                        "-1".to_owned(),
+                                    ),
                                 ])
                                 .unwrap(),
                             ));
@@ -241,7 +223,7 @@
                 } else {
                     if opposite.is_some() {
                         warnings.push(TagsToLanesMsg::unsupported_tags(
-                            tags.subset(&["oneway", "cycleway"]),
+                            tags.subset(["oneway", "cycleway"]),
                         ));
                     }
                     Some(Self(Location::Both {
@@ -279,7 +261,7 @@
             Ok(OptionNo::Some((variant, opposite))) => {
                 if let Some(Opposite) = opposite {
                     warnings.push(TagsToLanesMsg::unsupported_tags(
-                        tags.subset(&["cycleway:both"]),
+                        tags.subset(["cycleway:both"]),
                     ));
                 }
                 Some(Self(Location::Both {
@@ -314,31 +296,6 @@
     ) -> Result<Option<Self>, TagsToLanesMsg> {
         match cycleway_variant(tags, Some(locale.driving_side.into())) {
             Ok(OptionNo::Some((variant, _opposite))) => {
-=======
-        if let Ok(Some((variant, opposite))) = cycleway_variant(tags, Some(WaySide::Both)) {
-            if let Some(Opposite) = opposite {
-                warnings.push(TagsToLanesMsg::unsupported_tags(
-                    tags.subset(["cycleway:both"]),
-                ));
-            }
-            Ok(Self(Location::Both {
-                forward: Way {
-                    variant,
-                    direction: Direction::Forward,
-                    width: None,
-                },
-                backward: Way {
-                    variant,
-                    direction: Direction::Backward,
-                    width: None,
-                },
-            }))
-        } else {
-            // cycleway:FORWARD=*
-            if let Ok(Some((variant, _opposite))) =
-                cycleway_variant(tags, Some(locale.driving_side.into()))
-            {
->>>>>>> b8bbaded
                 let width = tags
                     .get_parsed(&(CYCLEWAY + locale.driving_side.tag() + "width"), warnings)
                     .map(|w| Width {
@@ -358,7 +315,6 @@
                     variant,
                     direction: Direction::Forward,
                     width,
-<<<<<<< HEAD
                 }))))
             },
             Ok(OptionNo::No) => Ok(Some(Self(Location::None))),
@@ -380,32 +336,6 @@
     ) -> Result<Option<Self>, TagsToLanesMsg> {
         match cycleway_variant(tags, Some(locale.driving_side.opposite().into())) {
             Ok(OptionNo::Some((variant, _opposite))) => {
-=======
-                })));
-            }
-            // cycleway:FORWARD=opposite_lane
-            if tags.is_any(
-                &(CYCLEWAY + locale.driving_side.tag()),
-                &["opposite_lane", "opposite_track"],
-            ) {
-                warnings.push(TagsToLanesMsg::deprecated_tags(
-                    tags.subset(&[CYCLEWAY + locale.driving_side.tag()]),
-                ));
-                return Ok(Self(Location::Forward(Way {
-                    variant: Variant::Lane, // TODO distinguish oposite_ values
-                    direction: Direction::Backward,
-                    width: None,
-                })));
-            }
-
-            let cycleway_opposite = CYCLEWAY + locale.driving_side.opposite().tag();
-            let cycleway_opposite_oneway = &cycleway_opposite + "oneway";
-
-            // cycleway:BACKWARD=*
-            if let Ok(Some((variant, _opposite))) =
-                cycleway_variant(tags, Some(locale.driving_side.opposite().into()))
-            {
->>>>>>> b8bbaded
                 let width = tags
                     .get_parsed(
                         &(CYCLEWAY + locale.driving_side.opposite().tag() + "width"),
@@ -415,10 +345,9 @@
                         target: Infer::Direct(Metre::new(w)),
                         ..Default::default()
                     });
-<<<<<<< HEAD
                 Ok(Some(Self(
                     if tags.is(
-                        CYCLEWAY + locale.driving_side.opposite().tag() + "oneway",
+                        &(CYCLEWAY + locale.driving_side.opposite().tag() + "oneway"),
                         "yes",
                     ) {
                         Location::Backward(Way {
@@ -427,7 +356,7 @@
                             width,
                         })
                     } else if tags.is(
-                        CYCLEWAY + locale.driving_side.opposite().tag() + "oneway",
+                        &(CYCLEWAY + locale.driving_side.opposite().tag() + "oneway"),
                         "-1",
                     ) {
                         Location::Backward(Way {
@@ -436,7 +365,7 @@
                             width,
                         })
                     } else if tags.is(
-                        CYCLEWAY + locale.driving_side.opposite().tag() + "oneway",
+                        &(CYCLEWAY + locale.driving_side.opposite().tag() + "oneway"),
                         "no",
                     ) || tags.is("oneway:bicycle", "no")
                     {
@@ -461,134 +390,6 @@
                         })
                     },
                 )))
-=======
-
-                return Ok(Self(if tags.is(&cycleway_opposite_oneway, "yes") {
-                    Location::Backward(Way {
-                        variant,
-                        direction: Direction::Forward,
-                        width,
-                    })
-                } else if tags.is(&cycleway_opposite_oneway, "-1") {
-                    Location::Backward(Way {
-                        variant,
-                        direction: Direction::Backward,
-                        width,
-                    })
-                } else if tags.is(&cycleway_opposite_oneway, "no")
-                    || tags.is("oneway:bicycle", "no")
-                {
-                    Location::Backward(Way {
-                        variant,
-                        direction: Direction::Both,
-                        width,
-                    })
-                } else if road_oneway.into() {
-                    // A oneway road with a cycleway on the wrong side
-                    Location::Backward(Way {
-                        variant,
-                        direction: Direction::Forward,
-                        width,
-                    })
-                } else {
-                    // A contraflow bicycle lane
-                    Location::Backward(Way {
-                        variant,
-                        direction: Direction::Backward,
-                        width,
-                    })
-                }));
-            }
-            // cycleway:BACKWARD=opposite_lane
-            if tags.is_any(&cycleway_opposite, &["opposite_lane", "opposite_track"]) {
-                return Err(TagsToLanesMsg::unsupported_tags(
-                    tags.subset([&cycleway_opposite]),
-                ));
-            }
-            Ok(Self(Location::None))
-        }
-    }
-
-    #[allow(
-        clippy::unnecessary_wraps,
-        clippy::too_many_lines,
-        clippy::panic_in_result_fn
-    )]
-    pub(in crate::transform::tags_to_lanes) fn from_tags_cycleway(
-        tags: &Tags,
-        locale: &Locale,
-        road_oneway: Oneway,
-        warnings: &mut RoadWarnings,
-    ) -> Result<Self, TagsToLanesMsg> {
-        match cycleway_variant(tags, None) {
-            Ok(Some((variant, opposite))) => {
-                if cycleway_variant(tags, Some(WaySide::Both))
-                    .ok()
-                    .flatten()
-                    .is_some()
-                    || cycleway_variant(tags, Some(WaySide::Left))
-                        .ok()
-                        .flatten()
-                        .is_some()
-                    || cycleway_variant(tags, Some(WaySide::Right))
-                        .ok()
-                        .flatten()
-                        .is_some()
-                {
-                    return Err(TagsToLanesMsg::unsupported_str(
-                        "cycleway=* with any cycleway:* values",
-                    ));
-                }
-                if road_oneway.into() {
-                    if opposite.is_none() {
-                        Ok(Self(Location::Forward(Way {
-                            variant,
-                            direction: Direction::Forward,
-                            width: None,
-                        })))
-                    } else {
-                        if let Variant::Lane | Variant::Track = variant {
-                            warnings.push(TagsToLanesMsg::deprecated(
-                                tags.subset(["cyleway"]),
-                                Tags::from_pairs([
-                                    (
-                                        CYCLEWAY + locale.driving_side.opposite().tag(),
-                                        variant.to_string(),
-                                    ),
-                                    (
-                                        CYCLEWAY + locale.driving_side.opposite().tag() + "oneway",
-                                        String::from("-1"),
-                                    ),
-                                ])
-                                .unwrap(),
-                            ));
-                        }
-                        Ok(Self(Location::Backward(Way {
-                            variant,
-                            direction: Direction::Backward,
-                            width: None,
-                        })))
-                    }
-                } else {
-                    if let Some(Opposite) = opposite {
-                        warnings.push(TagsToLanesMsg::unsupported_tags(
-                            tags.subset(["oneway", "cycleway"]),
-                        ));
-                    }
-                    Ok(Self(Location::Both {
-                        forward: Way {
-                            variant,
-                            direction: Direction::Forward,
-                            width: None,
-                        },
-                        backward: Way {
-                            variant,
-                            direction: Direction::Backward,
-                            width: None,
-                        },
-                    }))
-                }
->>>>>>> b8bbaded
             },
             Ok(OptionNo::No) => Ok(Some(Self(Location::None))),
             Ok(OptionNo::None) => Ok(None),
@@ -839,9 +640,8 @@
 
     #[test]
     #[ignore]
-<<<<<<< HEAD
     fn warn_no_lane() {
-        let tags = Tags::from_str_pairs(&[["cycleway", "no"], ["cycleway:left", "lane"]]).unwrap();
+        let tags = Tags::from_pairs([("cycleway", "no"), ("cycleway:left", "lane")]).unwrap();
         let mut warnings = RoadWarnings::default();
         let _scheme =
             Scheme::from_tags(&tags, &Locale::builder().build(), Oneway::No, &mut warnings);
@@ -853,16 +653,6 @@
                 suggested_tags: None,
             } if deprecated_tags.to_str_pairs() == tags.to_str_pairs()
         ));
-=======
-    fn err_no_lane() {
-        let scheme = Scheme::from_tags(
-            &Tags::from_pairs([("cycleway", "no"), ("cycleway:left", "lane")]).unwrap(),
-            &Locale::builder().build(),
-            Oneway::No,
-            &mut RoadWarnings::default(),
-        );
-        assert!(scheme.is_err());
->>>>>>> b8bbaded
     }
 
     #[test]
