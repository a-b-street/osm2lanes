#![allow(clippy::module_name_repetitions)] // TODO: fix upstream

use std::collections::VecDeque;
use std::iter;

use crate::locale::{DrivingSide, Locale};
use crate::metric::{Metre, Speed};
use crate::road::{Designated, Direction, Lane, Road};
use crate::tag::{Highway, TagKey, Tags, HIGHWAY, LIFECYCLE};
use crate::transform::error::{RoadError, RoadWarnings};
use crate::transform::RoadFromTags;

<<<<<<< HEAD
mod access_by_lane;

mod lane_count;
=======
mod error;
pub use error::TagsToLanesMsg;
>>>>>>> 5ade3684

mod modes;

mod separator;
use separator::{
    lane_pair_to_semantic_separator, lane_to_inner_edge_separator, lane_to_outer_edge_separator,
    semantic_separator_to_lane,
};

use self::lane_count::Counts;
use self::modes::{bus_lanes, lanes_bus, Scheme};

#[non_exhaustive]
pub struct Config {
    pub error_on_warnings: bool,
    pub include_separators: bool,
}

impl Config {
    #[must_use]
    pub fn new(error_on_warnings: bool, include_separators: bool) -> Self {
        Self {
            error_on_warnings,
            include_separators,
        }
    }
}

impl Default for Config {
    fn default() -> Self {
        Self {
            error_on_warnings: false,
            include_separators: true,
        }
    }
}

#[derive(Clone, Copy)]
enum Oneway {
    Yes,
    No,
}

impl std::convert::From<bool> for Oneway {
    fn from(oneway: bool) -> Self {
        if oneway {
            Oneway::Yes
        } else {
            Oneway::No
        }
    }
}

impl std::convert::From<Oneway> for bool {
    fn from(oneway: Oneway) -> Self {
        match oneway {
            Oneway::Yes => true,
            Oneway::No => false,
        }
    }
}

// TODO: implement try when this is closed: https://github.com/rust-lang/rust/issues/84277
/// A value with various levels of inference
#[derive(Copy, Clone, Debug)]
pub enum Infer<T> {
    None,
    Default(T),
    // Locale(T),
    Calculated(T),
    Direct(T),
}

impl<T> Infer<T> {
    pub fn some(self) -> Option<T> {
        match self {
            Self::None => None,
            Self::Default(v) | Self::Calculated(v) | Self::Direct(v) => Some(v),
        }
    }
    fn direct(some: Option<T>) -> Self {
        match some {
            None => Self::None,
            Some(v) => Self::Direct(v),
        }
    }
    pub fn map<U, F>(self, f: F) -> Infer<U>
    where
        F: FnOnce(T) -> U,
    {
        match self {
            Infer::None => Infer::None,
            Infer::Default(x) => Infer::Default(f(x)),
            Infer::Calculated(x) => Infer::Calculated(f(x)),
            Infer::Direct(x) => Infer::Direct(f(x)),
        }
    }
}

impl<T> Default for Infer<T> {
    fn default() -> Self {
        Self::None
    }
}

#[derive(Debug)]
pub struct LaneBuilderError(&'static str);

impl std::fmt::Display for LaneBuilderError {
    fn fmt(&self, f: &mut std::fmt::Formatter) -> std::fmt::Result {
        write!(f, "{}", self.0)
    }
}

impl std::error::Error for LaneBuilderError {}

impl std::convert::From<LaneBuilderError> for RoadError {
    fn from(error: LaneBuilderError) -> Self {
        Self::Msg(TagsToLanesMsg::internal(error.0))
    }
}

#[derive(Debug, Clone, Copy)]
enum LaneType {
    Travel,
    Parking,
    Shoulder,
}

#[derive(Clone, Default, Debug)]
struct Width {
    min: Infer<Metre>,
    target: Infer<Metre>,
    max: Infer<Metre>,
}

#[derive(Clone, Default, Debug)]
pub struct LaneBuilder {
    r#type: Infer<LaneType>,
    // note: direction is always relative to the way
    direction: Infer<Direction>,
    designated: Infer<Designated>,
    width: Width,
    max_speed: Infer<Speed>,
}

impl LaneBuilder {
    #[allow(clippy::panic)]
    #[must_use]
    fn build(self) -> Lane {
        let width = self.width.target.some();
        assert!(
            width.unwrap_or(Lane::DEFAULT_WIDTH).val()
                >= self.width.min.some().unwrap_or(Lane::DEFAULT_WIDTH).val()
        );
        assert!(
            width.unwrap_or(Lane::DEFAULT_WIDTH).val()
                <= self.width.max.some().unwrap_or(Lane::DEFAULT_WIDTH).val()
        );
        match self.r#type.some() {
            Some(LaneType::Travel) => Lane::Travel {
                direction: self.direction.some(),
                designated: self.designated.some().unwrap(),
                width,
                max_speed: self.max_speed.some(),
            },
            Some(LaneType::Parking) => Lane::Parking {
                direction: self.direction.some().unwrap(),
                designated: self.designated.some().unwrap(),
                width,
            },
            Some(LaneType::Shoulder) => Lane::Shoulder { width },
            None => panic!(),
        }
    }

    /// Create a mirrored version of the lane
    #[must_use]
    fn mirror(&self) -> &Self {
        // TODO: this doesn't need to do anything for now
        // check back after v1.0.0 to see if this is still the case
        self
    }
}

struct RoadBuilder {
    forward_lanes: VecDeque<LaneBuilder>,
    backward_lanes: VecDeque<LaneBuilder>,
    pub highway: Highway,
    pub oneway: Oneway,
}

impl RoadBuilder {
    #[allow(clippy::items_after_statements)]
    fn from(
        tags: &Tags,
        _locale: &Locale,
        _warnings: &mut RoadWarnings,
    ) -> Result<Self, RoadError> {
        let oneway = Oneway::from(tags.is("oneway", "yes") || tags.is("junction", "roundabout"));

        let highway = Highway::from_tags(tags);
        let highway = match highway {
            Err(None) => return Err(RoadMsg::unsupported_str("way is not highway").into()),
            Err(Some(s)) => return Err(RoadMsg::unsupported_tag(HIGHWAY, &s).into()),
            Ok(highway) => match highway {
                highway if highway.is_supported() => highway,
                _ => {
                    return Err(RoadMsg::Unimplemented {
                        description: None,
                        tags: Some(tags.subset(&LIFECYCLE)),
                    }
                    .into());
                },
            },
        };

        Ok(RoadBuilder {
            forward_lanes: VecDeque::<LaneBuilder>::new(),
            backward_lanes: VecDeque::<LaneBuilder>::new(),
            highway,
            oneway,
        })
    }

    /// Backfill lanes to match expected lane counts
    /// Filled from inside as busways and similar are usually on the outside lane
    fn infill_lanes(&mut self, tags: &Tags, _locale: &Locale, warnings: &mut RoadWarnings) {
        let counts = Counts::new(tags, &self, _locale, warnings);

        log::trace!("counts: {:?}", counts);

        let designated = if tags.is("access", "no")
            && (tags.is("bus", "yes") || tags.is("psv", "yes")) // West Seattle
            || tags
                .get("motor_vehicle:conditional")
                .map_or(false, |x| x.starts_with("no"))
                && tags.is("bus", "yes")
        // Example: 3rd Ave in downtown Seattle
        {
            Designated::Bus
        } else {
            Designated::Motor
        };

        // TODO apply maxspeed to all motor lanes as a standalone step
        const MAXSPEED: TagKey = TagKey::from("maxspeed");
        let max_speed = match tags.get(MAXSPEED).map(str::parse::<Speed>).transpose() {
            Ok(max_speed) => max_speed,
            Err(_e) => {
                warnings.push(TagsToLanesMsg::unsupported_tags(tags.subset(&[MAXSPEED])));
                None
            },
        };

        let forward_to_add = counts
            .forward
            .some()
            .unwrap_or(0)
            .checked_sub(self.forward_len())
            .unwrap();
        for _ in 0..forward_to_add {
            self.push_forward_inside(LaneBuilder {
                r#type: Infer::Default(LaneType::Travel),
                direction: Infer::Default(Direction::Forward),
                designated: Infer::Default(designated),
                max_speed: Infer::direct(max_speed),
                ..Default::default()
            })
        }

<<<<<<< HEAD
        let backward_to_add = counts
            .backward
            .some()
            .unwrap_or(0)
            .checked_sub(self.backward_len())
            .unwrap();
        for _ in 0..backward_to_add {
            self.push_backward_inside(LaneBuilder {
                r#type: Infer::Default(LaneType::Travel),
                direction: Infer::Default(Direction::Backward),
                designated: Infer::Default(designated),
                max_speed: Infer::direct(max_speed),
                ..Default::default()
            })
        }
=======
        let highway = Highway::from_tags(tags);
        let highway = match highway {
            Err(None) => return Err(TagsToLanesMsg::unsupported_str("way is not highway").into()),
            Err(Some(s)) => return Err(TagsToLanesMsg::unsupported_tag(HIGHWAY, &s).into()),
            Ok(highway) => match highway {
                highway if highway.is_supported() => highway,
                _ => {
                    return Err(TagsToLanesMsg::unimplemented_tags(tags.subset(&LIFECYCLE)).into());
                },
            },
        };
>>>>>>> 5ade3684

        let both_ways_to_add = counts.both_ways.some().unwrap_or(0);
        for _ in 0..both_ways_to_add {
            self.push_forward_inside(LaneBuilder {
                r#type: Infer::Default(LaneType::Travel),
                direction: Infer::Default(Direction::Both),
                designated: Infer::Default(designated),
                max_speed: Infer::direct(max_speed),
                ..Default::default()
            })
        }

        if let Some(total_lanes) = counts.lanes.some() {
            let no_direction_to_add = total_lanes - self.len();
            for _ in 0..no_direction_to_add {
                self.push_forward_inside(LaneBuilder {
                    r#type: Infer::Default(LaneType::Travel),
                    direction: Infer::None,
                    designated: Infer::Default(designated),
                    max_speed: Infer::direct(max_speed),
                    ..Default::default()
                })
            }
        }
    }

    /// Number of lanes
    ///
    /// # Panics
    ///
    /// Too many lanes
    pub fn len(&self) -> usize {
        self.forward_len()
            .checked_add(self.backward_len())
            .expect("too many lanes")
    }

    /// Number of forward lanes
    pub fn forward_len(&self) -> usize {
        self.forward_lanes.len()
    }
    /// Number of backward lanes
    pub fn backward_len(&self) -> usize {
        self.backward_lanes.len()
    }
    /// Get inner-most forward lane
    pub fn forward_inside(&self) -> Option<&LaneBuilder> {
        self.forward_lanes.front()
    }
    /// Get outer-most forward lane
    pub fn forward_outside(&self) -> Option<&LaneBuilder> {
        self.forward_lanes.back()
    }
    /// Get inner-most backward lane
    pub fn backward_inside(&self) -> Option<&LaneBuilder> {
        self.backward_lanes.front()
    }
    /// Get outer-most backward lane
    pub fn backward_outside(&self) -> Option<&LaneBuilder> {
        self.backward_lanes.back()
    }
    /// Get inner-most forward lane
    pub fn _forward_inside_mut(&mut self) -> Option<&mut LaneBuilder> {
        self.forward_lanes.front_mut()
    }
    /// Get outer-most forward lane
    pub fn _forward_outside_mut(&mut self) -> Option<&mut LaneBuilder> {
        self.forward_lanes.back_mut()
    }
    /// Get inner-most backward lane
    pub fn _backward_inside_mut(&mut self) -> Option<&mut LaneBuilder> {
        self.backward_lanes.front_mut()
    }
    /// Get outer-most backward lane
    pub fn _backward_outside_mut(&mut self) -> Option<&mut LaneBuilder> {
        self.backward_lanes.back_mut()
    }
    /// Push new inner-most forward lane
    pub fn push_forward_inside(&mut self, lane: LaneBuilder) {
        self.forward_lanes.push_front(lane);
    }
    /// Push new outer-most forward lane
    pub fn push_forward_outside(&mut self, lane: LaneBuilder) {
        self.forward_lanes.push_back(lane);
    }
    /// Push new inner-most backward lane
    pub fn push_backward_inside(&mut self, lane: LaneBuilder) {
        self.backward_lanes.push_front(lane);
    }
    /// Push new outer-most backward lane
    pub fn push_backward_outside(&mut self, lane: LaneBuilder) {
        self.backward_lanes.push_back(lane);
    }
    /// Get lanes left to right
    pub fn lanes_ltr<'a>(&'a self, locale: &Locale) -> Box<dyn Iterator<Item = &LaneBuilder> + 'a> {
        match locale.driving_side {
            DrivingSide::Left => Box::new(
                self.forward_lanes
                    .iter()
                    .rev()
                    .chain(self.backward_lanes.iter()),
            ),
            DrivingSide::Right => Box::new(
                self.backward_lanes
                    .iter()
                    .rev()
                    .chain(self.forward_lanes.iter()),
            ),
        }
    }
    /// Get lanes left to right
    pub fn lanes_ltr_mut<'a>(
        &'a mut self,
        locale: &Locale,
    ) -> Box<dyn Iterator<Item = &mut LaneBuilder> + 'a> {
        match locale.driving_side {
            DrivingSide::Left => Box::new(
                self.forward_lanes
                    .iter_mut()
                    .rev()
                    .chain(self.backward_lanes.iter_mut()),
            ),
            DrivingSide::Right => Box::new(
                self.backward_lanes
                    .iter_mut()
                    .rev()
                    .chain(self.forward_lanes.iter_mut()),
            ),
        }
    }
    /// Get forward lanes left to right
    pub fn _forward_ltr<'a>(
        &'a self,
        locale: &Locale,
    ) -> Box<dyn Iterator<Item = &LaneBuilder> + 'a> {
        match locale.driving_side {
            DrivingSide::Left => Box::new(self.forward_lanes.iter().rev()),
            DrivingSide::Right => Box::new(self.forward_lanes.iter()),
        }
    }
    /// Get forward lanes left to right
    pub fn forward_ltr_mut<'a>(
        &'a mut self,
        locale: &Locale,
    ) -> Box<dyn Iterator<Item = &mut LaneBuilder> + 'a> {
        match locale.driving_side {
            DrivingSide::Left => Box::new(self.forward_lanes.iter_mut().rev()),
            DrivingSide::Right => Box::new(self.forward_lanes.iter_mut()),
        }
    }
    /// Get backward lanes left to right
    pub fn _backward_ltr<'a>(
        &'a self,
        locale: &Locale,
    ) -> Box<dyn Iterator<Item = &LaneBuilder> + 'a> {
        match locale.driving_side {
            DrivingSide::Left => Box::new(self.backward_lanes.iter().rev()),
            DrivingSide::Right => Box::new(self.backward_lanes.iter()),
        }
    }
    /// Get backward lanes left to right
    pub fn backward_ltr_mut<'a>(
        &'a mut self,
        locale: &Locale,
    ) -> Box<dyn Iterator<Item = &mut LaneBuilder> + 'a> {
        match locale.driving_side {
            DrivingSide::Left => Box::new(self.backward_lanes.iter_mut().rev()),
            DrivingSide::Right => Box::new(self.backward_lanes.iter_mut()),
        }
    }

    /// Consume Road Builder to return Lanes left to right
    // TODO: a refactor...
    #[allow(
        clippy::needless_collect,
        clippy::unnecessary_wraps,
        clippy::too_many_lines
    )]
    pub fn into_ltr(
        mut self,
        tags: &Tags,
        locale: &Locale,
        include_separators: bool,
        warnings: &mut RoadWarnings,
    ) -> Result<(Vec<Lane>, Highway, Oneway), RoadError> {
        let lanes: Vec<Lane> = if include_separators {
            let forward_edge = self
                .forward_outside()
                .and_then(lane_to_outer_edge_separator);
            let backward_edge = self
                .backward_outside()
                .and_then(lane_to_outer_edge_separator);
            let middle_separator = match [self.forward_inside(), self.backward_inside()] {
                [Some(forward), Some(backward)] => lane_pair_to_semantic_separator(
                    [forward, backward],
                    &self,
                    tags,
                    locale,
                    warnings,
                )
                .and_then(|separator| {
                    semantic_separator_to_lane(
                        [forward, backward],
                        &separator,
                        &self,
                        tags,
                        locale,
                        warnings,
                    )
                }),
                [Some(lane), None] | [None, Some(lane)] => {
                    lane_to_inner_edge_separator(lane.mirror()).map(Lane::mirror)
                },
                [None, None] => return Err(RoadError::Msg(TagsToLanesMsg::internal("no lanes"))),
            };

            self.forward_lanes.make_contiguous();
            let forward_separators: Vec<Option<Lane>> = self
                .forward_lanes
                .as_slices()
                .0
                .windows(2)
                .map(|window| {
                    let lanes: &[LaneBuilder; 2] = window.try_into().unwrap();
                    lane_pair_to_semantic_separator(
                        [&lanes[0], &lanes[1]],
                        &self,
                        tags,
                        locale,
                        warnings,
                    )
                    .and_then(|separator| {
                        semantic_separator_to_lane(
                            [&lanes[0], &lanes[1]],
                            &separator,
                            &self,
                            tags,
                            locale,
                            warnings,
                        )
                    })
                })
                .collect();

            self.backward_lanes.make_contiguous();
            let backward_separators: Vec<Option<Lane>> = self
                .backward_lanes
                .as_slices()
                .0
                .windows(2)
                .map(|window| {
                    let lanes: &[LaneBuilder; 2] = window.try_into().unwrap();
                    lane_pair_to_semantic_separator(
                        [&lanes[0], &lanes[1]],
                        &self,
                        tags,
                        locale,
                        warnings,
                    )
                    .and_then(|separator| {
                        semantic_separator_to_lane(
                            [&lanes[0], &lanes[1]],
                            &separator,
                            &self,
                            tags,
                            locale,
                            warnings,
                        )
                    })
                })
                .collect();

            let forward_lanes_with_separators: Vec<Option<Lane>> = self
                .forward_lanes
                .into_iter()
                .map(LaneBuilder::build)
                .map(Some)
                .zip(
                    forward_separators
                        .into_iter()
                        .chain(iter::once(forward_edge)),
                )
                .flat_map(|(a, b)| [a, b])
                .collect();
            let backward_lanes_with_separators: Vec<Option<Lane>> = self
                .backward_lanes
                .into_iter()
                .map(LaneBuilder::build)
                .map(Some)
                .zip(
                    backward_separators
                        .into_iter()
                        .chain(iter::once(backward_edge)),
                )
                .flat_map(|(a, b)| [a, b])
                .collect();

            match locale.driving_side {
                DrivingSide::Left => forward_lanes_with_separators
                    .into_iter()
                    .rev()
                    .chain(iter::once(middle_separator))
                    .chain(backward_lanes_with_separators)
                    .flatten()
                    .collect(),
                DrivingSide::Right => backward_lanes_with_separators
                    .into_iter()
                    .rev()
                    .chain(iter::once(middle_separator))
                    .chain(forward_lanes_with_separators)
                    .flatten()
                    .collect(),
            }
        } else {
            match locale.driving_side {
                DrivingSide::Left => self
                    .forward_lanes
                    .into_iter()
                    .rev()
                    .chain(self.backward_lanes.into_iter())
                    .map(LaneBuilder::build)
                    .collect(),
                DrivingSide::Right => self
                    .backward_lanes
                    .into_iter()
                    .rev()
                    .chain(self.forward_lanes.into_iter())
                    .map(LaneBuilder::build)
                    .collect(),
            }
        };
        Ok((lanes, self.highway, self.oneway))
    }
}

/// From an OpenStreetMap way's tags,
/// determine the lanes along the road from left to right.
///
/// # Errors
///
/// Warnings or errors are produced for situations that may make the lanes inaccurate, such as:
///
/// - Unimplemented or unsupported tags
/// - Ambiguous tags
/// - Unknown internal errors
///
/// If the issue may be recoverable, a warning is preferred.
/// A config option allows all warnings to be treated as errors.
///
pub fn tags_to_lanes(
    tags: &Tags,
    locale: &Locale,
    config: &Config,
) -> Result<RoadFromTags, RoadError> {
    let mut warnings = RoadWarnings::default();

    unsupported(tags, locale, &mut warnings)?;

    let mut road: RoadBuilder = RoadBuilder::from(tags, locale, &mut warnings)?;

    // Early return for non-motorized ways (pedestrian paths, cycle paths, etc.)
    if let Some(spec) = modes::non_motorized(tags, locale, &road)? {
        return Ok(spec);
    }

    // Check busway before populating motor travel lanes
    let bus_scheme = modes::check_bus(tags, locale, &mut road, &mut warnings)?;

    road.infill_lanes(tags, locale, &mut warnings);

    match bus_scheme {
        Scheme::None => {},
        Scheme::LanesBus => lanes_bus(tags, locale, &mut road, &mut warnings)?,
        Scheme::BusLanes => bus_lanes(tags, locale, &mut road, &mut warnings)?,
    }

    modes::bicycle(tags, locale, &mut road, &mut warnings)?;

    modes::parking(tags, locale, &mut road)?;

    modes::foot_and_shoulder(tags, locale, &mut road, &mut warnings)?;

    let (lanes, highway, _oneway) =
        road.into_ltr(tags, locale, config.include_separators, &mut warnings)?;

    let road_from_tags = RoadFromTags {
        road: Road { lanes, highway },
        warnings,
    };

    if config.error_on_warnings && !road_from_tags.warnings.is_empty() {
        return Err(road_from_tags.warnings.into());
    }

    Ok(road_from_tags)
}

pub fn unsupported(
    tags: &Tags,
    _locale: &Locale,
    warnings: &mut RoadWarnings,
) -> Result<(), RoadError> {
    // https://wiki.openstreetmap.org/wiki/Key:access#Transport_mode_restrictions
    const ACCESS_KEYS: [&str; 43] = [
        "access",
        "dog",
        "ski",
        "inline_skates",
        "horse",
        "vehicle",
        "bicycle",
        "electric_bicycle",
        "carriage",
        "hand_cart",
        "quadracycle",
        "trailer",
        "caravan",
        "motor_vehicle",
        "motorcycle",
        "moped",
        "mofa",
        "motorcar",
        "motorhome",
        "tourist_bus",
        "coach",
        "goods",
        "hgv",
        "hgv_articulated",
        "bdouble",
        "agricultural",
        "golf_cart",
        "atv",
        "snowmobile",
        "psv",
        "bus",
        "taxi",
        "minibus",
        "share_taxi",
        "hov",
        "car_sharing",
        "emergency",
        "hazmat",
        "disabled",
        "roadtrain",
        "hgv_caravan",
        "lhv",
        "tank",
    ];
    if ACCESS_KEYS
        .iter()
        .any(|k| tags.get(TagKey::from(k)).is_some())
    {
        warnings.push(TagsToLanesMsg::unimplemented(
            "access",
            // TODO, TagTree should support subset
            tags.subset(&ACCESS_KEYS),
        ));
    }

    if tags.is("oneway", "reversible") {
        // TODO reversible roads should be handled differently
        return Err(TagsToLanesMsg::unimplemented_tag("oneway", "reversible").into());
    }

    Ok(())
}<|MERGE_RESOLUTION|>--- conflicted
+++ resolved
@@ -10,14 +10,12 @@
 use crate::transform::error::{RoadError, RoadWarnings};
 use crate::transform::RoadFromTags;
 
-<<<<<<< HEAD
-mod access_by_lane;
-
-mod lane_count;
-=======
 mod error;
 pub use error::TagsToLanesMsg;
->>>>>>> 5ade3684
+
+mod access_by_lane;
+
+mod lane_count;
 
 mod modes;
 
@@ -221,16 +219,12 @@
 
         let highway = Highway::from_tags(tags);
         let highway = match highway {
-            Err(None) => return Err(RoadMsg::unsupported_str("way is not highway").into()),
-            Err(Some(s)) => return Err(RoadMsg::unsupported_tag(HIGHWAY, &s).into()),
+            Err(None) => return Err(TagsToLanesMsg::unsupported_str("way is not highway").into()),
+            Err(Some(s)) => return Err(TagsToLanesMsg::unsupported_tag(HIGHWAY, &s).into()),
             Ok(highway) => match highway {
                 highway if highway.is_supported() => highway,
                 _ => {
-                    return Err(RoadMsg::Unimplemented {
-                        description: None,
-                        tags: Some(tags.subset(&LIFECYCLE)),
-                    }
-                    .into());
+                    return Err(TagsToLanesMsg::unimplemented_tags(tags.subset(&LIFECYCLE)).into());
                 },
             },
         };
@@ -289,7 +283,6 @@
             })
         }
 
-<<<<<<< HEAD
         let backward_to_add = counts
             .backward
             .some()
@@ -305,19 +298,6 @@
                 ..Default::default()
             })
         }
-=======
-        let highway = Highway::from_tags(tags);
-        let highway = match highway {
-            Err(None) => return Err(TagsToLanesMsg::unsupported_str("way is not highway").into()),
-            Err(Some(s)) => return Err(TagsToLanesMsg::unsupported_tag(HIGHWAY, &s).into()),
-            Ok(highway) => match highway {
-                highway if highway.is_supported() => highway,
-                _ => {
-                    return Err(TagsToLanesMsg::unimplemented_tags(tags.subset(&LIFECYCLE)).into());
-                },
-            },
-        };
->>>>>>> 5ade3684
 
         let both_ways_to_add = counts.both_ways.some().unwrap_or(0);
         for _ in 0..both_ways_to_add {
