use std::iter;

use serde::{Deserialize, Serialize};

use crate::tags::{TagKey, Tags, TagsRead, TagsWrite};
use crate::{Config, DrivingSide, Lane, LaneDesignated, LaneDirection, Road, RoadError};

const HIGHWAY: TagKey = TagKey::from("highway");
const CYCLEWAY: TagKey = TagKey::from("cycleway");

#[derive(Clone, Debug, PartialEq)]
enum WaySide {
    Both,
    Right,
    Left,
}

impl WaySide {
    fn as_str(&self) -> &'static str {
        match self {
            Self::Both => "both",
            Self::Right => "right",
            Self::Left => "left",
        }
    }
}

impl ToString for WaySide {
    fn to_string(&self) -> String {
        self.as_str().to_owned()
    }
}

impl std::convert::From<DrivingSide> for WaySide {
    fn from(side: DrivingSide) -> Self {
        match side {
            DrivingSide::Right => Self::Right,
            DrivingSide::Left => Self::Left,
        }
    }
}

impl std::convert::From<DrivingSide> for TagKey {
    fn from(side: DrivingSide) -> Self {
        match side {
            DrivingSide::Right => Self::from("right"),
            DrivingSide::Left => Self::from("left"),
        }
    }
}

impl DrivingSide {
    fn tag(&self) -> TagKey {
        (*self).into()
    }
}

impl Lane {
    fn forward(designated: LaneDesignated) -> Self {
        Self::Travel {
            direction: Some(LaneDirection::Forward),
            designated,
        }
    }
    fn backward(designated: LaneDesignated) -> Self {
        Self::Travel {
            direction: Some(LaneDirection::Backward),
            designated,
        }
    }
    fn both(designated: LaneDesignated) -> Self {
        Self::Travel {
            direction: Some(LaneDirection::Both),
            designated,
        }
    }
    fn foot() -> Self {
        Self::Travel {
            direction: None,
            designated: LaneDesignated::Foot,
        }
    }
    fn parking(direction: LaneDirection) -> Self {
        Self::Parking {
            direction,
            designated: LaneDesignated::Motor,
        }
    }
    fn is_motor(&self) -> bool {
        matches!(
            self,
            Lane::Travel {
                designated: LaneDesignated::Motor,
                ..
            }
        )
    }
    fn is_foot(&self) -> bool {
        matches!(
            self,
            Lane::Travel {
                designated: LaneDesignated::Foot,
                ..
            }
        )
    }
    fn is_bicycle(&self) -> bool {
        matches!(
            self,
            Lane::Travel {
                designated: LaneDesignated::Bicycle,
                ..
            }
        )
    }
    fn is_bus(&self) -> bool {
        matches!(
            self,
            Lane::Travel {
                designated: LaneDesignated::Bus,
                ..
            }
        )
    }
    fn set_bus(&mut self) -> Result<(), LaneSpecError> {
        match self {
            Self::Travel { designated, .. } => *designated = LaneDesignated::Bus,
            _ => unreachable!(),
        }
        Ok(())
    }
}

#[derive(Debug, Clone, Serialize, Deserialize)]
pub struct LaneError(String);

impl ToString for LaneError {
    fn to_string(&self) -> String {
        self.0.to_string()
    }
}

#[derive(Clone, Debug, Default, Serialize, Deserialize)]
pub struct LaneWarnings(Vec<LaneSpecWarning>);

impl LaneWarnings {
    pub fn is_empty(&self) -> bool {
        self.0.is_empty()
    }
}

impl ToString for LaneWarnings {
    fn to_string(&self) -> String {
        self.0
            .iter()
            .map(|warn| format!("Warning: {}", warn.description))
            .collect::<Vec<_>>()
            .join("\n")
    }
}

#[derive(Clone, Debug, Serialize, Deserialize)]
pub struct LaneSpecWarning {
    pub description: String,
    // Tags relevant to triggering the warning
    // TODO: investigate making this a view of keys on a Tags object instead
    pub tags: Tags,
}

#[derive(Clone, Debug, Serialize, Deserialize)]
pub struct Lanes {
    pub lanes: Vec<Lane>,
    pub warnings: LaneWarnings,
}

impl From<String> for RoadError {
    fn from(s: String) -> Self {
        RoadError::Lane(LaneError(s))
    }
}

impl From<&'static str> for RoadError {
    fn from(s: &'static str) -> Self {
        RoadError::Lane(LaneError(s.to_owned()))
    }
}

type ModeResult = Result<(), RoadError>;
type LanesResult = Result<Lanes, RoadError>;
type RoadResult = Result<Road, RoadError>;
type TagsResult = Result<Tags, RoadError>;

// Handle non motorized ways
fn non_motorized(tags: &Tags, cfg: &Config) -> Option<LanesResult> {
    if !tags.is_any(
        HIGHWAY,
        &[
            "cycleway",
            "footway",
            "path",
            "pedestrian",
            "steps",
            "track",
        ],
    ) {
        log::trace!("motorized");
        return None;
    }
    // Easy special cases first.
    if tags.is(HIGHWAY, "steps") {
        return Some(Ok(Lanes {
            lanes: vec![Lane::foot()],
            warnings: LaneWarnings(vec![LaneSpecWarning {
                description: "highway is steps, but lane is only a sidewalk".to_owned(),
                tags: tags.subset(&[HIGHWAY]),
            }]),
        }));
    }

    // Eventually, we should have some kind of special LaneType for shared walking/cycling paths of
    // different kinds. Until then, model by making bike lanes and a shoulder for walking.

    // If it just allows foot traffic, simply make it a sidewalk. For most of the above highway
    // types, assume bikes are allowed, except for footways, where they must be explicitly
    // allowed.
    if tags.is("bicycle", "no")
        || (tags.is(HIGHWAY, "footway") && !tags.is_any("bicycle", &["designated", "yes"]))
    {
        return Some(Ok(Lanes {
            lanes: vec![Lane::foot()],
            warnings: LaneWarnings::default(),
        }));
    }
    // Otherwise, there'll always be a bike lane.

    let mut forward_side = vec![Lane::forward(LaneDesignated::Bicycle)];
    let mut backward_side = if tags.is("oneway", "yes") {
        vec![]
    } else {
        vec![Lane::backward(LaneDesignated::Bicycle)]
    };

    if !tags.is("foot", "no") {
        forward_side.push(Lane::Shoulder);
        if !backward_side.is_empty() {
            backward_side.push(Lane::Shoulder);
        }
    }
    Some(Ok(Lanes {
        lanes: assemble_ltr(forward_side, backward_side, cfg.driving_side),
        warnings: LaneWarnings::default(),
    }))
}

fn driving_lane_directions(tags: &Tags, _cfg: &Config, oneway: bool) -> (usize, usize) {
    let both_ways = if let Some(n) = tags
        .get("lanes:both_ways")
        .and_then(|num| num.parse::<usize>().ok())
    {
        n
    } else {
        0
    };
    let num_driving_fwd = if let Some(n) = tags
        .get("lanes:forward")
        .and_then(|num| num.parse::<usize>().ok())
    {
        n
    } else if let Some(n) = tags.get("lanes").and_then(|num| num.parse::<usize>().ok()) {
        let half = if oneway {
            n
        } else {
            // usize division rounded up
            (n + 1) / 2
        };
        half - both_ways
    } else if tags.is("lanes:bus", "2") {
        2
    } else {
        1
    };
    let num_driving_back = if let Some(n) = tags
        .get("lanes:backward")
        .and_then(|num| num.parse::<usize>().ok())
    {
        n
    } else if let Some(n) = tags.get("lanes").and_then(|num| num.parse::<usize>().ok()) {
        let base = n - num_driving_fwd;
        let half = if oneway {
            base
        } else {
            // lanes=1 but not oneway... what is this supposed to mean?
            base.max(1)
        };
        half - both_ways
    } else if tags.is("lanes:bus", "2") {
        if oneway {
            1
        } else {
            2
        }
    } else if oneway {
        0
    } else {
        1
    };
    (num_driving_fwd, num_driving_back)
}

fn bus(
    tags: &Tags,
    cfg: &Config,
    oneway: bool,
    forward_side: &mut Vec<Lane>,
    backward_side: &mut Vec<Lane>,
) -> Result<(), LaneSpecError> {
    // https://wiki.openstreetmap.org/wiki/Bus_lanes
    // 3 schemes, for simplicity we only allow one at a time
    let tag_tree = tags.tree();

    match (
        tag_tree.get("busway").is_some(),
        tag_tree
            .get("lanes:psv")
            .or_else(|| tag_tree.get("lanes:bus"))
            .is_some(),
        tag_tree
            .get("bus:lanes")
            .or_else(|| tag_tree.get("psv:lanes"))
            .is_some(),
    ) {
        (false, false, false) => {}
        (true, _, false) => bus_busway(tags, cfg, oneway, forward_side, backward_side)?,
        (false, true, false) => bus_bus_lanes(tags, cfg, oneway, forward_side, backward_side)?,
        (false, false, true) => bus_lanes_bus(tags, cfg, oneway, forward_side, backward_side)?,
        _ => {
            return Err(LaneSpecError(
                "more than one bus lanes scheme used".to_owned(),
            ))
        }
    }

    Ok(())
}

fn bus_busway(
    tags: &Tags,
    cfg: &Config,
    _oneway: bool,
    forward_side: &mut Vec<Lane>,
    backward_side: &mut Vec<Lane>,
) -> Result<(), LaneSpecError> {
    const BUSWAY: TagKey = TagKey::from("busway");
    if tags.is(BUSWAY, "lane") {
        forward_side
            .last_mut()
            .ok_or_else(|| LaneSpecError("no forward lanes for busway".to_owned()))?
            .set_bus()?;
        if !tags.is("oneway", "yes") && !tags.is("oneway:bus", "yes") {
            backward_side
                .last_mut()
                .ok_or_else(|| LaneSpecError("no backward lanes for busway".to_owned()))?
                .set_bus()?;
        }
    }
    if tags.is(BUSWAY, "opposite_lane") {
        backward_side
            .last_mut()
            .ok_or_else(|| LaneSpecError("no backward lanes for busway".to_owned()))?
            .set_bus()?;
    }
    if tags.is(BUSWAY + "both", "lane") {
        forward_side
            .last_mut()
            .ok_or_else(|| LaneSpecError("no forward lanes for busway".to_owned()))?
            .set_bus()?;
        backward_side
            .last_mut()
            .ok_or_else(|| LaneSpecError("no backward lanes for busway".to_owned()))?
            .set_bus()?;
        if tags.is("oneway", "yes") || tags.is("oneway:bus", "yes") {
            return Err(LaneSpecError(
                "busway:both=lane is ambiguous for oneway roads".to_owned(),
            ));
        }
    }
    if tags.is(BUSWAY + cfg.driving_side.tag(), "lane") {
        forward_side
            .last_mut()
            .ok_or_else(|| LaneSpecError("no forward lanes for busway".to_owned()))?
            .set_bus()?;
    }
    if tags.is(BUSWAY + cfg.driving_side.opposite().tag(), "lane") {
        if tags.is("oneway", "yes") || tags.is("oneway:bus", "yes") {
            forward_side
                .first_mut()
                .ok_or_else(|| LaneSpecError("no forward lanes for busway".to_owned()))?
                .set_bus()?;
        } else {
            return Err(LaneSpecError(
                "busway:BACKWARD=lane is ambiguous for bidirectional roads".to_owned(),
            ));
        }
    }
    Ok(())
}

fn bus_lanes_bus(
    _tags: &Tags,
    _cfg: &Config,
    _oneway: bool,
    _forward_side: &mut Vec<Lane>,
    _backward_side: &mut Vec<Lane>,
) -> Result<(), LaneSpecError> {
    Ok(())
}

fn bus_bus_lanes(
    tags: &Tags,
    _cfg: &Config,
    oneway: bool,
    forward_side: &mut Vec<Lane>,
    backward_side: &mut Vec<Lane>,
) -> Result<(), LaneSpecError> {
    let fwd_bus_spec = if let Some(s) = tags.get("bus:lanes:forward") {
        s
    } else if let Some(s) = tags.get("psv:lanes:forward") {
        s
    } else if oneway {
        if let Some(s) = tags.get("bus:lanes") {
            s
        } else if let Some(s) = tags.get("psv:lanes") {
            s
        } else {
            ""
        }
    } else {
        ""
    };
    if !fwd_bus_spec.is_empty() {
        let parts: Vec<&str> = fwd_bus_spec.split('|').collect();
        let offset = if let Lane::Travel {
            direction: Some(LaneDirection::Both),
            ..
        } = forward_side[0]
        {
            1
        } else {
            0
        };
        if parts.len() == forward_side.len() - offset {
            for (idx, part) in parts.into_iter().enumerate() {
                if part == "designated" {
                    let direction =
                        if let Lane::Travel { direction, .. } = forward_side[idx + offset] {
                            direction
                        } else {
                            unreachable!()
                        };
                    forward_side[idx + offset] = Lane::Travel {
                        direction,
                        designated: LaneDesignated::Bus,
                    };
                }
            }
        }
    }
    if let Some(spec) = tags
        .get("bus:lanes:backward")
        .or_else(|| tags.get("psv:lanes:backward"))
    {
        let parts: Vec<&str> = spec.split('|').collect();
        if parts.len() == backward_side.len() {
            for (idx, part) in parts.into_iter().enumerate() {
                if part == "designated" {
                    let direction = if let Lane::Travel { direction, .. } = forward_side[idx] {
                        direction
                    } else {
                        unreachable!()
                    };
                    backward_side[idx] = Lane::Travel {
                        direction,
                        designated: LaneDesignated::Bus,
                    };
                }
            }
        }
    }

    Ok(())
}

fn bicycle(
    tags: &Tags,
    cfg: &Config,
    oneway: bool,
    forward_side: &mut Vec<Lane>,
    backward_side: &mut Vec<Lane>,
    warnings: &mut LaneWarnings,
) -> ModeResult {
    impl Tags {
        fn is_cycleway(&self, side: Option<WaySide>) -> bool {
            if let Some(side) = side {
                self.is_any(CYCLEWAY + side.as_str(), &["lane", "track"])
            } else {
                self.is_any(CYCLEWAY, &["lane", "track"])
            }
        }
    }

    if tags.is_cycleway(None) {
        if tags.is_cycleway(Some(WaySide::Both))
            || tags.is_cycleway(Some(WaySide::Right))
            || tags.is_cycleway(Some(WaySide::Left))
        {
            return Err("cycleway=* not supported with any cycleway:* values".into());
        }
        forward_side.push(Lane::forward(LaneDesignated::Bicycle));
        if oneway {
            if !backward_side.is_empty() {
                // TODO safety check to be checked
                warnings.0.push(LaneSpecWarning {
                    description: "oneway has backwards lanes when adding cycleways".to_owned(),
                    tags: tags.subset(&["oneway", "cycleway"]),
                })
            }
        } else {
            backward_side.push(Lane::forward(LaneDesignated::Bicycle));
        }
    } else if tags.is_cycleway(Some(WaySide::Both)) {
        forward_side.push(Lane::both(LaneDesignated::Bicycle));
    } else {
        // cycleway=opposite_lane
        if tags.is(CYCLEWAY, "opposite_lane") {
            warnings.0.push(LaneSpecWarning {
                description: "cycleway=opposite_lane deprecated".to_owned(),
                tags: tags.subset(&[CYCLEWAY]),
            });
            backward_side.push(Lane::backward(LaneDesignated::Bicycle));
        }
        // cycleway:FORWARD=*
        if tags.is_cycleway(Some(cfg.driving_side.into())) {
            if tags.is(CYCLEWAY + cfg.driving_side.tag() + "oneway", "no")
                || tags.is("oneway:bicycle", "no")
            {
                forward_side.push(Lane::both(LaneDesignated::Bicycle));
            } else {
                forward_side.push(Lane::forward(LaneDesignated::Bicycle));
            }
        }
        // cycleway:FORWARD=opposite_lane
        if tags.is_any(
            CYCLEWAY + cfg.driving_side.tag(),
            &["opposite_lane", "opposite_track"],
        ) {
            warnings.0.push(LaneSpecWarning {
                description: "cycleway:FORWARD=opposite_lane deprecated".to_owned(),
                tags: tags.subset(&[CYCLEWAY]), // TODO make side specific
            });
            forward_side.push(Lane::backward(LaneDesignated::Bicycle));
        }
        // cycleway:BACKWARD=*
        if tags.is_cycleway(Some(cfg.driving_side.opposite().into())) {
            if tags.is(
                CYCLEWAY + cfg.driving_side.opposite().tag() + "oneway",
                "no",
            ) || tags.is("oneway:bicycle", "no")
            {
                backward_side.push(Lane::both(LaneDesignated::Bicycle));
            } else if oneway {
                // A oneway road with a cycleway on the wrong side
                forward_side.insert(0, Lane::forward(LaneDesignated::Bicycle));
            } else {
                // A contraflow bicycle lane
                backward_side.push(Lane::backward(LaneDesignated::Bicycle));
            }
        }
        // cycleway:BACKWARD=opposite_lane
        if tags.is_any(
            CYCLEWAY + cfg.driving_side.opposite().tag(),
            &["opposite_lane", "opposite_track"],
        ) {
            return Err("cycleway:BACKWARD=opposite_lane unsupported".into());
        }
    }
    Ok(())
}

fn parking(
    tags: &Tags,
    _cfg: &Config,
    _oneway: bool,
    forward_side: &mut Vec<Lane>,
    backward_side: &mut Vec<Lane>,
) {
    let has_parking = vec!["parallel", "diagonal", "perpendicular"];
    let parking_lane_fwd = tags.is_any("parking:lane:right", &has_parking)
        || tags.is_any("parking:lane:both", &has_parking);
    let parking_lane_back = tags.is_any("parking:lane:left", &has_parking)
        || tags.is_any("parking:lane:both", &has_parking);
    if parking_lane_fwd {
        forward_side.push(Lane::parking(LaneDirection::Forward));
    }
    if parking_lane_back {
        backward_side.push(Lane::parking(LaneDirection::Backward));
    }
}

fn walking(
    tags: &Tags,
    cfg: &Config,
    _oneway: bool,
    forward_side: &mut Vec<Lane>,
    backward_side: &mut Vec<Lane>,
) {
    if tags.is("sidewalk", "both") {
        forward_side.push(Lane::foot());
        backward_side.push(Lane::foot());
    } else if tags.is("sidewalk", "separate") && cfg.inferred_sidewalks {
        // TODO Need to snap separate sidewalks to ways. Until then, just do this.
        forward_side.push(Lane::foot());
        if !backward_side.is_empty() {
            backward_side.push(Lane::foot());
        }
    } else if tags.is("sidewalk", "right") {
        if cfg.driving_side == DrivingSide::Right {
            forward_side.push(Lane::foot());
        } else {
            backward_side.push(Lane::foot());
        }
    } else if tags.is("sidewalk", "left") {
        if cfg.driving_side == DrivingSide::Right {
            backward_side.push(Lane::foot());
        } else {
            forward_side.push(Lane::foot());
        }
    }

    let mut need_fwd_shoulder = forward_side
        .last()
        .map(|spec| {
            !matches!(
                spec,
                Lane::Travel {
                    designated: LaneDesignated::Foot,
                    ..
                }
            )
        })
        .unwrap_or(true);
    let mut need_back_shoulder = backward_side
        .last()
        .map(|spec| {
            !matches!(
                spec,
                Lane::Travel {
                    designated: LaneDesignated::Foot,
                    ..
                }
            )
        })
        .unwrap_or(true);
    if tags.is_any(HIGHWAY, &["motorway", "motorway_link", "construction"])
        || tags.is("foot", "no")
        || tags.is("access", "no")
        || tags.is("motorroad", "yes")
    {
        need_fwd_shoulder = false;
        need_back_shoulder = false;
    }
    // If it's a one-way, fine to not have sidewalks on both sides.
    if tags.is("oneway", "yes") {
        need_back_shoulder = false;
    }

    // For living streets in Krakow, there aren't separate footways. People can walk in the street.
    // For now, model that by putting shoulders.
    if cfg.inferred_sidewalks || tags.is(HIGHWAY, "living_street") {
        if need_fwd_shoulder {
            forward_side.push(Lane::Shoulder);
        }
        if need_back_shoulder {
            backward_side.push(Lane::Shoulder);
        }
    }
}

/// From an OpenStreetMap way's tags, determine the lanes along the road from left to right.
pub fn get_lane_specs_ltr_with_warnings(tags: &Tags, cfg: &Config) -> LanesResult {
    let mut warnings = LaneWarnings::default();

    if let Some(spec) = non_motorized(tags, cfg) {
        return spec;
    }

    // TODO Reversible roads should be handled differently?
    let oneway = tags.is_any("oneway", &["yes", "reversible"]) || tags.is("junction", "roundabout");

    let (num_driving_fwd, num_driving_back) = driving_lane_directions(tags, cfg, oneway);

    let driving_lane = if tags.is("access", "no")
        && (tags.is("bus", "yes") || tags.is("psv", "yes")) // West Seattle
        || tags
            .get("motor_vehicle:conditional")
            .map(|x| x.starts_with("no"))
            .unwrap_or(false)
            && tags.is("bus", "yes")
    // Example: 3rd Ave in downtown Seattle
    {
        LaneDesignated::Bus
    // } else if tags.is("access", "no") || tags.is("highway", "construction") {
    //     LaneType::Construction
    } else {
        LaneDesignated::Motor
    };

    // These are ordered from the road center, going outwards. Most of the members of fwd_side will
    // have Direction::Forward, but there can be exceptions with two-way cycletracks.
    let mut fwd_side: Vec<Lane> = iter::repeat_with(|| Lane::forward(driving_lane))
        .take(num_driving_fwd)
        .collect();
    let mut back_side: Vec<Lane> = iter::repeat_with(|| Lane::backward(driving_lane))
        .take(num_driving_back)
        .collect();
    // TODO Fix upstream. https://wiki.openstreetmap.org/wiki/Key:centre_turn_lane
    if tags.is("lanes:both_ways", "1") || tags.is("centre_turn_lane", "yes") {
        fwd_side.insert(0, Lane::both(LaneDesignated::Motor));
    }

    // if driving_lane == LaneType::Construction {
    //     return Ok(Lanes {
    //         lanes: assemble_ltr(fwd_side, back_side, cfg.driving_side),
    //         warnings: LaneSpecWarnings::default(),
    //     });
    // }

    bus(tags, cfg, oneway, &mut fwd_side, &mut back_side)?;

    bicycle(
        tags,
        cfg,
        oneway,
        &mut fwd_side,
        &mut back_side,
        &mut warnings,
    )?;

    if driving_lane == LaneDesignated::Motor {
        parking(tags, cfg, oneway, &mut fwd_side, &mut back_side);
    }

    walking(tags, cfg, oneway, &mut fwd_side, &mut back_side);

    Ok(Lanes {
        lanes: assemble_ltr(fwd_side, back_side, cfg.driving_side),
        warnings,
    })
}

pub fn get_lane_specs_ltr(tags: &Tags, cfg: &Config) -> RoadResult {
    let Lanes { lanes, warnings } = get_lane_specs_ltr_with_warnings(tags, cfg)?;
    if !warnings.0.is_empty() {
        return Err(format!("{} warnings found", warnings.0.len()).into());
    }
    Ok(Road { lanes })
}

fn assemble_ltr(
    mut fwd_side: Vec<Lane>,
    mut back_side: Vec<Lane>,
    driving_side: DrivingSide,
) -> Vec<Lane> {
    match driving_side {
        DrivingSide::Right => {
            back_side.reverse();
            back_side.extend(fwd_side);
            back_side
        }
        DrivingSide::Left => {
            fwd_side.reverse();
            fwd_side.extend(back_side);
            fwd_side
        }
    }
}

<<<<<<< HEAD
pub fn lanes_to_tags(lanes: &[Lane], cfg: &Config) -> TagsResult {
=======
pub fn lanes_to_tags_no_roundtrip(lanes: &[Lane], _cfg: &Config) -> Result<Tags, LaneSpecError> {
>>>>>>> 9af328b3
    let mut tags = Tags::default();
    let mut _oneway = false;
    tags.insert("highway", "yes"); // TODO, what?
    {
        let lane_count = lanes
            .iter()
            .filter(|lane| {
                matches!(
                    lane,
                    Lane::Travel {
                        designated: LaneDesignated::Motor | LaneDesignated::Bus,
                        ..
                    }
                )
            })
            .count();
        tags.insert("lanes", lane_count.to_string());
    }
    // Oneway
    if lanes.iter().filter(|lane| lane.is_motor()).all(|lane| {
        matches!(
            lane,
            Lane::Travel {
                direction: Some(LaneDirection::Forward),
                ..
            }
        )
    }) {
        tags.insert("oneway", "yes");
        _oneway = true;
    }
    // Pedestrian
    {
        match (
            lanes.first().unwrap().is_foot(),
            lanes.last().unwrap().is_foot(),
        ) {
            (false, false) => {}
            (true, false) => assert!(tags.insert("sidewalk", "left").is_none()),
            (false, true) => assert!(tags.insert("sidewalk", "right").is_none()),
            (true, true) => assert!(tags.insert("sidewalk", "both").is_none()),
        }
    }
    // Parking
    match (
        lanes
            .iter()
            .take_while(|lane| !lane.is_motor())
            .any(|lane| matches!(lane, Lane::Parking { .. })),
        lanes
            .iter()
            .skip_while(|lane| !lane.is_motor())
            .any(|lane| matches!(lane, Lane::Parking { .. })),
    ) {
        (false, false) => {}
        (true, false) => assert!(tags.insert("parking:lane:left", "parallel").is_none()),
        (false, true) => assert!(tags.insert("parking:lane:right", "parallel").is_none()),
        (true, true) => assert!(tags.insert("parking:lane:both", "parallel").is_none()),
    }
    // Cycleway
    {
        let left_cycle_lane = lanes
            .iter()
            .take_while(|lane| !lane.is_motor())
            .find(|lane| lane.is_bicycle());
        let right_cycle_lane = lanes
            .iter()
            .rev()
            .take_while(|lane| !lane.is_motor())
            .find(|lane| lane.is_bicycle());
        match (left_cycle_lane.is_some(), right_cycle_lane.is_some()) {
            (false, false) => {}
            (true, false) => assert!(tags.insert("cycleway:left", "lane").is_none()),
            (false, true) => assert!(tags.insert("cycleway:right", "lane").is_none()),
            (true, true) => assert!(tags.insert("cycleway:both", "lane").is_none()),
        }
        // https://wiki.openstreetmap.org/wiki/Key:cycleway:right:oneway
        // TODO, incomplete, pending testing.
        if let Some(Lane::Travel {
            direction: Some(LaneDirection::Both),
            ..
        }) = left_cycle_lane
        {
            tags.insert("cycleway:left:oneway", "no");
        }
        if let Some(Lane::Travel {
            direction: Some(LaneDirection::Both),
            ..
        }) = right_cycle_lane
        {
            tags.insert("cycleway:right:oneway", "no");
        }
    }
    // Bus Lanes
    {
        let left_bus_lane = lanes
            .iter()
            .take_while(|lane| !lane.is_motor())
            .find(|lane| lane.is_bus());
        let right_bus_lane = lanes
            .iter()
            .rev()
            .take_while(|lane| !lane.is_motor())
            .find(|lane| lane.is_bus());
        match (left_bus_lane.is_some(), right_bus_lane.is_some()) {
            (false, false) => {}
            (true, false) => assert!(tags.insert("busway:left", "lane").is_none()),
            (false, true) => assert!(tags.insert("busway:right", "lane").is_none()),
            (true, true) => assert!(tags.insert("busway:both", "lane").is_none()),
        }
    }

    if lanes.iter().any(|lane| {
        matches!(
            lane,
            Lane::Travel {
                designated: LaneDesignated::Motor,
                direction: Some(LaneDirection::Both),
            }
        )
    }) {
        tags.insert("lanes:both_ways", "1");
        // TODO: add LHT support
        tags.insert("turn:lanes:both_ways", "left");
    }

    Ok(tags)
}

pub fn lanes_to_tags(lanes: &[Lane], cfg: &Config) -> Result<Tags, LaneSpecError> {
    let tags = lanes_to_tags_no_roundtrip(lanes, cfg)?;

    // Check roundtrip!
    let rountrip = get_lane_specs_ltr(&tags, cfg)?;
    if lanes != rountrip.lanes {
        return Err("lanes to tags cannot roundtrip".into());
    }

    Ok(tags)
}<|MERGE_RESOLUTION|>--- conflicted
+++ resolved
@@ -122,7 +122,7 @@
             }
         )
     }
-    fn set_bus(&mut self) -> Result<(), LaneSpecError> {
+    fn set_bus(&mut self) -> ModeResult {
         match self {
             Self::Travel { designated, .. } => *designated = LaneDesignated::Bus,
             _ => unreachable!(),
@@ -313,7 +313,7 @@
     oneway: bool,
     forward_side: &mut Vec<Lane>,
     backward_side: &mut Vec<Lane>,
-) -> Result<(), LaneSpecError> {
+) -> ModeResult {
     // https://wiki.openstreetmap.org/wiki/Bus_lanes
     // 3 schemes, for simplicity we only allow one at a time
     let tag_tree = tags.tree();
@@ -333,11 +333,7 @@
         (true, _, false) => bus_busway(tags, cfg, oneway, forward_side, backward_side)?,
         (false, true, false) => bus_bus_lanes(tags, cfg, oneway, forward_side, backward_side)?,
         (false, false, true) => bus_lanes_bus(tags, cfg, oneway, forward_side, backward_side)?,
-        _ => {
-            return Err(LaneSpecError(
-                "more than one bus lanes scheme used".to_owned(),
-            ))
-        }
+        _ => return Err("more than one bus lanes scheme used".into()),
     }
 
     Ok(())
@@ -349,57 +345,53 @@
     _oneway: bool,
     forward_side: &mut Vec<Lane>,
     backward_side: &mut Vec<Lane>,
-) -> Result<(), LaneSpecError> {
+) -> ModeResult {
     const BUSWAY: TagKey = TagKey::from("busway");
     if tags.is(BUSWAY, "lane") {
         forward_side
             .last_mut()
-            .ok_or_else(|| LaneSpecError("no forward lanes for busway".to_owned()))?
+            .ok_or_else(|| RoadError::from("no forward lanes for busway"))?
             .set_bus()?;
         if !tags.is("oneway", "yes") && !tags.is("oneway:bus", "yes") {
             backward_side
                 .last_mut()
-                .ok_or_else(|| LaneSpecError("no backward lanes for busway".to_owned()))?
+                .ok_or_else(|| RoadError::from("no backward lanes for busway"))?
                 .set_bus()?;
         }
     }
     if tags.is(BUSWAY, "opposite_lane") {
         backward_side
             .last_mut()
-            .ok_or_else(|| LaneSpecError("no backward lanes for busway".to_owned()))?
+            .ok_or_else(|| RoadError::from("no backward lanes for busway"))?
             .set_bus()?;
     }
     if tags.is(BUSWAY + "both", "lane") {
         forward_side
             .last_mut()
-            .ok_or_else(|| LaneSpecError("no forward lanes for busway".to_owned()))?
+            .ok_or_else(|| RoadError::from("no forward lanes for busway"))?
             .set_bus()?;
         backward_side
             .last_mut()
-            .ok_or_else(|| LaneSpecError("no backward lanes for busway".to_owned()))?
+            .ok_or_else(|| RoadError::from("no backward lanes for busway"))?
             .set_bus()?;
         if tags.is("oneway", "yes") || tags.is("oneway:bus", "yes") {
-            return Err(LaneSpecError(
-                "busway:both=lane is ambiguous for oneway roads".to_owned(),
-            ));
+            return Err("busway:both=lane is ambiguous for oneway roads".into());
         }
     }
     if tags.is(BUSWAY + cfg.driving_side.tag(), "lane") {
         forward_side
             .last_mut()
-            .ok_or_else(|| LaneSpecError("no forward lanes for busway".to_owned()))?
+            .ok_or_else(|| RoadError::from("no forward lanes for busway"))?
             .set_bus()?;
     }
     if tags.is(BUSWAY + cfg.driving_side.opposite().tag(), "lane") {
         if tags.is("oneway", "yes") || tags.is("oneway:bus", "yes") {
             forward_side
                 .first_mut()
-                .ok_or_else(|| LaneSpecError("no forward lanes for busway".to_owned()))?
+                .ok_or_else(|| RoadError::from("no forward lanes for busway"))?
                 .set_bus()?;
         } else {
-            return Err(LaneSpecError(
-                "busway:BACKWARD=lane is ambiguous for bidirectional roads".to_owned(),
-            ));
+            return Err("busway:BACKWARD=lane is ambiguous for bidirectional roads".into());
         }
     }
     Ok(())
@@ -411,7 +403,7 @@
     _oneway: bool,
     _forward_side: &mut Vec<Lane>,
     _backward_side: &mut Vec<Lane>,
-) -> Result<(), LaneSpecError> {
+) -> ModeResult {
     Ok(())
 }
 
@@ -421,7 +413,7 @@
     oneway: bool,
     forward_side: &mut Vec<Lane>,
     backward_side: &mut Vec<Lane>,
-) -> Result<(), LaneSpecError> {
+) -> ModeResult {
     let fwd_bus_spec = if let Some(s) = tags.get("bus:lanes:forward") {
         s
     } else if let Some(s) = tags.get("psv:lanes:forward") {
@@ -784,11 +776,7 @@
     }
 }
 
-<<<<<<< HEAD
-pub fn lanes_to_tags(lanes: &[Lane], cfg: &Config) -> TagsResult {
-=======
-pub fn lanes_to_tags_no_roundtrip(lanes: &[Lane], _cfg: &Config) -> Result<Tags, LaneSpecError> {
->>>>>>> 9af328b3
+pub fn lanes_to_tags_no_roundtrip(lanes: &[Lane], _cfg: &Config) -> TagsResult {
     let mut tags = Tags::default();
     let mut _oneway = false;
     tags.insert("highway", "yes"); // TODO, what?
@@ -918,7 +906,7 @@
     Ok(tags)
 }
 
-pub fn lanes_to_tags(lanes: &[Lane], cfg: &Config) -> Result<Tags, LaneSpecError> {
+pub fn lanes_to_tags(lanes: &[Lane], cfg: &Config) -> TagsResult {
     let tags = lanes_to_tags_no_roundtrip(lanes, cfg)?;
 
     // Check roundtrip!
