--- conflicted
+++ resolved
@@ -156,12 +156,8 @@
 
 impl RoadBuilder {
     #[allow(clippy::items_after_statements, clippy::too_many_lines)]
-<<<<<<< HEAD
     pub(crate) fn from(
-=======
-    pub fn from(
         schemes: &TagSchemes,
->>>>>>> 8f6df0c7
         tags: &Tags,
         locale: &Locale,
         warnings: &mut RoadWarnings,
@@ -211,7 +207,7 @@
             max: Infer::None,
         };
 
-        let bus_lane_counts = BusLaneCount::from_tags(&schemes.busway, tags, locale, warnings)?;
+        let bus_lane_counts = BusLaneCount::from_tags(&schemes.busway, tags, locale, warnings);
         let centre_turn_lanes = CentreTurnLaneScheme::from_tags(tags, oneway, locale, warnings);
         let lane_counts = Counts::new(
             tags,
