--- conflicted
+++ resolved
@@ -34,24 +34,19 @@
 }
 
 impl BusLaneCount {
-<<<<<<< HEAD
     pub(crate) fn from_tags(
-=======
-    #[allow(clippy::unnecessary_wraps)]
-    pub fn from_tags(
         busway: &BuswayScheme,
->>>>>>> 8f6df0c7
         tags: &Tags,
         _locale: &Locale,
         warnings: &mut RoadWarnings,
-    ) -> Result<Self, TagsToLanesMsg> {
+    ) -> Self {
         let forward = tags
             .get_parsed("lanes:bus:forward", warnings)
             .unwrap_or_else(|| if busway.forward() { 1 } else { 0 });
         let backward = tags
             .get_parsed("lanes:bus:backward", warnings)
             .unwrap_or_else(|| if busway.backward() { 1 } else { 0 });
-        Ok(Self { forward, backward })
+        Self { forward, backward }
     }
 }
 
