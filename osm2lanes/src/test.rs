--- conflicted
+++ resolved
@@ -153,13 +153,8 @@
 
     use super::*;
     use crate::locale::{DrivingSide, Locale};
-<<<<<<< HEAD
-    use crate::road::{Lane, Marking, Printable, Road};
-=======
     use crate::metric::{Metre, Speed};
     use crate::road::{AccessByType, Color, Lane, Marking, Markings, Printable, Road, Semantic};
-    use crate::tag::Highway;
->>>>>>> 0c8e37bd
     use crate::transform::{
         lanes_to_tags, tags_to_lanes, LanesToTagsConfig, RoadError, RoadFromTags, RoadWarnings,
         TagsToLanesConfig,
@@ -167,13 +162,6 @@
 
     static LOG_INIT: std::sync::Once = std::sync::Once::new();
 
-<<<<<<< HEAD
-    fn approx_eq<T: PartialEq>(actual: &Option<T>, expected: &Option<T>) -> bool {
-        match (actual, expected) {
-            (None | Some(_), None) => true,
-            (None, Some(_)) => false,
-            (Some(actual), Some(expected)) => actual == expected,
-=======
     trait EqExpected<Exp: ?Sized = Self> {
         fn eq_exp(&self, expected: &Exp) -> bool;
     }
@@ -185,7 +173,6 @@
                 (None, Some(_)) => false,
                 (Some(actual), Some(expected)) => actual.eq_exp(expected),
             }
->>>>>>> 0c8e37bd
         }
     }
 
