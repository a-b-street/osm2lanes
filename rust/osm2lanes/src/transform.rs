use std::iter;

use serde::{Deserialize, Serialize};

use crate::tags::{TagKey, Tags, TagsRead, TagsWrite};
use crate::{DrivingSide, Lane, LaneDesignated, LaneDirection, Locale, Road};

const HIGHWAY: TagKey = TagKey::from("highway");
const CYCLEWAY: TagKey = TagKey::from("cycleway");

#[derive(Clone, Debug, PartialEq)]
enum WaySide {
    Both,
    Right,
    Left,
}

impl WaySide {
    fn as_str(&self) -> &'static str {
        match self {
            Self::Both => "both",
            Self::Right => "right",
            Self::Left => "left",
        }
    }
}

impl ToString for WaySide {
    fn to_string(&self) -> String {
        self.as_str().to_owned()
    }
}

impl std::convert::From<DrivingSide> for WaySide {
    fn from(side: DrivingSide) -> Self {
        match side {
            DrivingSide::Right => Self::Right,
            DrivingSide::Left => Self::Left,
        }
    }
}

impl std::convert::From<DrivingSide> for TagKey {
    fn from(side: DrivingSide) -> Self {
        match side {
            DrivingSide::Right => Self::from("right"),
            DrivingSide::Left => Self::from("left"),
        }
    }
}

impl DrivingSide {
    fn tag(&self) -> TagKey {
        (*self).into()
    }
}

impl Lane {
    fn forward(designated: LaneDesignated) -> Self {
        Self::Travel {
            direction: Some(LaneDirection::Forward),
            designated,
        }
    }
    fn backward(designated: LaneDesignated) -> Self {
        Self::Travel {
            direction: Some(LaneDirection::Backward),
            designated,
        }
    }
    fn both(designated: LaneDesignated) -> Self {
        Self::Travel {
            direction: Some(LaneDirection::Both),
            designated,
        }
    }
    fn foot() -> Self {
        Self::Travel {
            direction: None,
            designated: LaneDesignated::Foot,
        }
    }
    fn parking(direction: LaneDirection) -> Self {
        Self::Parking {
            direction,
            designated: LaneDesignated::Motor,
        }
    }
    fn is_motor(&self) -> bool {
        matches!(
            self,
            Lane::Travel {
                designated: LaneDesignated::Motor,
                ..
            }
        )
    }
    fn is_foot(&self) -> bool {
        matches!(
            self,
            Lane::Travel {
                designated: LaneDesignated::Foot,
                ..
            }
        )
    }
    fn is_bicycle(&self) -> bool {
        matches!(
            self,
            Lane::Travel {
                designated: LaneDesignated::Bicycle,
                ..
            }
        )
    }
    fn is_bus(&self) -> bool {
        matches!(
            self,
            Lane::Travel {
                designated: LaneDesignated::Bus,
                ..
            }
        )
    }
    fn set_bus(&mut self) -> Result<(), LaneSpecError> {
        match self {
            Self::Travel { designated, .. } => *designated = LaneDesignated::Bus,
            _ => unreachable!(),
        }
        Ok(())
    }
}

#[derive(Debug, Clone, Serialize, Deserialize)]
pub struct LaneSpecError(String);

impl ToString for LaneSpecError {
    fn to_string(&self) -> String {
        self.0.to_string()
    }
}

#[derive(Clone, Debug, Default, Serialize, Deserialize)]
pub struct LaneSpecWarnings(Vec<LaneSpecWarning>);

impl LaneSpecWarnings {
    pub fn is_empty(&self) -> bool {
        self.0.is_empty()
    }
}

impl ToString for LaneSpecWarnings {
    fn to_string(&self) -> String {
        self.0
            .iter()
            .map(|warn| format!("Warning: {}", warn.description))
            .collect::<Vec<_>>()
            .join("\n")
    }
}

#[derive(Clone, Debug, Serialize, Deserialize)]
pub struct LaneSpecWarning {
    pub description: String,
    // Tags relevant to triggering the warning
    // TODO: investigate making this a view of keys on a Tags object instead
    pub tags: Tags,
}

#[derive(Clone, Debug, Serialize, Deserialize)]
pub struct Lanes {
    pub lanes: Vec<Lane>,
    pub warnings: LaneSpecWarnings,
}

type LanesResult = Result<Lanes, LaneSpecError>;
type RoadResult = Result<Road, LaneSpecError>;

// Handle non motorized ways
fn non_motorized(tags: &Tags, lc: &Locale) -> Option<LanesResult> {
    if !tags.is_any(
        HIGHWAY,
        &[
            "cycleway",
            "footway",
            "path",
            "pedestrian",
            "steps",
            "track",
        ],
    ) {
        log::trace!("motorized");
        return None;
    }
    // Easy special cases first.
    if tags.is(HIGHWAY, "steps") {
        return Some(Ok(Lanes {
            lanes: vec![Lane::foot()],
            warnings: LaneSpecWarnings(vec![LaneSpecWarning {
                description: "highway is steps, but lane is only a sidewalk".to_owned(),
                tags: tags.subset(&[HIGHWAY]),
            }]),
        }));
    }

    // Eventually, we should have some kind of special LaneType for shared walking/cycling paths of
    // different kinds. Until then, model by making bike lanes and a shoulder for walking.

    // If it just allows foot traffic, simply make it a sidewalk. For most of the above highway
    // types, assume bikes are allowed, except for footways, where they must be explicitly
    // allowed.
    if tags.is("bicycle", "no")
        || (tags.is(HIGHWAY, "footway") && !tags.is_any("bicycle", &["designated", "yes"]))
    {
        return Some(Ok(Lanes {
            lanes: vec![Lane::foot()],
            warnings: LaneSpecWarnings::default(),
        }));
    }
    // Otherwise, there'll always be a bike lane.

    let mut forward_side = vec![Lane::forward(LaneDesignated::Bicycle)];
    let mut backward_side = if tags.is("oneway", "yes") {
        vec![]
    } else {
        vec![Lane::backward(LaneDesignated::Bicycle)]
    };

    if !tags.is("foot", "no") {
        forward_side.push(Lane::Shoulder);
        if !backward_side.is_empty() {
            backward_side.push(Lane::Shoulder);
        }
    }
    Some(Ok(Lanes {
        lanes: assemble_ltr(forward_side, backward_side, lc.driving_side),
        warnings: LaneSpecWarnings::default(),
    }))
}

fn driving_lane_directions(tags: &Tags, _lc: &Locale, oneway: bool) -> (usize, usize) {
    let both_ways = if let Some(n) = tags
        .get("lanes:both_ways")
        .and_then(|num| num.parse::<usize>().ok())
    {
        n
    } else {
        0
    };
    let num_driving_fwd = if let Some(n) = tags
        .get("lanes:forward")
        .and_then(|num| num.parse::<usize>().ok())
    {
        n
    } else if let Some(n) = tags.get("lanes").and_then(|num| num.parse::<usize>().ok()) {
        let half = if oneway {
            n
        } else {
            // usize division rounded up
            (n + 1) / 2
        };
        half - both_ways
    } else if tags.is("lanes:bus", "2") {
        2
    } else {
        1
    };
    let num_driving_back = if let Some(n) = tags
        .get("lanes:backward")
        .and_then(|num| num.parse::<usize>().ok())
    {
        n
    } else if let Some(n) = tags.get("lanes").and_then(|num| num.parse::<usize>().ok()) {
        let base = n - num_driving_fwd;
        let half = if oneway {
            base
        } else {
            // lanes=1 but not oneway... what is this supposed to mean?
            base.max(1)
        };
        half - both_ways
    } else if tags.is("lanes:bus", "2") {
        if oneway {
            1
        } else {
            2
        }
    } else if oneway {
        0
    } else {
        1
    };
    (num_driving_fwd, num_driving_back)
}

fn bus(
    tags: &Tags,
<<<<<<< HEAD
    _lc: &Locale,
=======
    cfg: &Config,
    oneway: bool,
    forward_side: &mut Vec<Lane>,
    backward_side: &mut Vec<Lane>,
) -> Result<(), LaneSpecError> {
    // https://wiki.openstreetmap.org/wiki/Bus_lanes
    // 3 schemes, for simplicity we only allow one at a time
    let tag_tree = tags.tree();

    match (
        tag_tree.get("busway").is_some(),
        tag_tree
            .get("lanes:psv")
            .or_else(|| tag_tree.get("lanes:bus"))
            .is_some(),
        tag_tree
            .get("bus:lanes")
            .or_else(|| tag_tree.get("psv:lanes"))
            .is_some(),
    ) {
        (false, false, false) => {}
        (true, _, false) => bus_busway(tags, cfg, oneway, forward_side, backward_side)?,
        (false, true, false) => bus_bus_lanes(tags, cfg, oneway, forward_side, backward_side)?,
        (false, false, true) => bus_lanes_bus(tags, cfg, oneway, forward_side, backward_side)?,
        _ => {
            return Err(LaneSpecError(
                "more than one bus lanes scheme used".to_owned(),
            ))
        }
    }

    Ok(())
}

fn bus_busway(
    tags: &Tags,
    cfg: &Config,
    _oneway: bool,
    forward_side: &mut Vec<Lane>,
    backward_side: &mut Vec<Lane>,
) -> Result<(), LaneSpecError> {
    const BUSWAY: TagKey = TagKey::from("busway");
    if tags.is(BUSWAY, "lane") {
        forward_side
            .last_mut()
            .ok_or_else(|| LaneSpecError("no forward lanes for busway".to_owned()))?
            .set_bus()?;
        if !tags.is("oneway", "yes") && !tags.is("oneway:bus", "yes") {
            backward_side
                .last_mut()
                .ok_or_else(|| LaneSpecError("no backward lanes for busway".to_owned()))?
                .set_bus()?;
        }
    }
    if tags.is(BUSWAY, "opposite_lane") {
        backward_side
            .last_mut()
            .ok_or_else(|| LaneSpecError("no backward lanes for busway".to_owned()))?
            .set_bus()?;
    }
    if tags.is(BUSWAY + "both", "lane") {
        forward_side
            .last_mut()
            .ok_or_else(|| LaneSpecError("no forward lanes for busway".to_owned()))?
            .set_bus()?;
        backward_side
            .last_mut()
            .ok_or_else(|| LaneSpecError("no backward lanes for busway".to_owned()))?
            .set_bus()?;
        if tags.is("oneway", "yes") || tags.is("oneway:bus", "yes") {
            return Err(LaneSpecError(
                "busway:both=lane is ambiguous for oneway roads".to_owned(),
            ));
        }
    }
    if tags.is(BUSWAY + cfg.driving_side.tag(), "lane") {
        forward_side
            .last_mut()
            .ok_or_else(|| LaneSpecError("no forward lanes for busway".to_owned()))?
            .set_bus()?;
    }
    if tags.is(BUSWAY + cfg.driving_side.opposite().tag(), "lane") {
        if tags.is("oneway", "yes") || tags.is("oneway:bus", "yes") {
            forward_side
                .first_mut()
                .ok_or_else(|| LaneSpecError("no forward lanes for busway".to_owned()))?
                .set_bus()?;
        } else {
            return Err(LaneSpecError(
                "busway:BACKWARD=lane is ambiguous for bidirectional roads".to_owned(),
            ));
        }
    }
    Ok(())
}

fn bus_lanes_bus(
    _tags: &Tags,
    _cfg: &Config,
    _oneway: bool,
    _forward_side: &mut Vec<Lane>,
    _backward_side: &mut Vec<Lane>,
) -> Result<(), LaneSpecError> {
    Ok(())
}

fn bus_bus_lanes(
    tags: &Tags,
    _cfg: &Config,
>>>>>>> 9af328b3
    oneway: bool,
    forward_side: &mut Vec<Lane>,
    backward_side: &mut Vec<Lane>,
) -> Result<(), LaneSpecError> {
    let fwd_bus_spec = if let Some(s) = tags.get("bus:lanes:forward") {
        s
    } else if let Some(s) = tags.get("psv:lanes:forward") {
        s
    } else if oneway {
        if let Some(s) = tags.get("bus:lanes") {
            s
        } else if let Some(s) = tags.get("psv:lanes") {
            s
        } else {
            ""
        }
    } else {
        ""
    };
    if !fwd_bus_spec.is_empty() {
        let parts: Vec<&str> = fwd_bus_spec.split('|').collect();
        let offset = if let Lane::Travel {
            direction: Some(LaneDirection::Both),
            ..
        } = forward_side[0]
        {
            1
        } else {
            0
        };
        if parts.len() == forward_side.len() - offset {
            for (idx, part) in parts.into_iter().enumerate() {
                if part == "designated" {
                    let direction =
                        if let Lane::Travel { direction, .. } = forward_side[idx + offset] {
                            direction
                        } else {
                            unreachable!()
                        };
                    forward_side[idx + offset] = Lane::Travel {
                        direction,
                        designated: LaneDesignated::Bus,
                    };
                }
            }
        }
    }
    if let Some(spec) = tags
        .get("bus:lanes:backward")
        .or_else(|| tags.get("psv:lanes:backward"))
    {
        let parts: Vec<&str> = spec.split('|').collect();
        if parts.len() == backward_side.len() {
            for (idx, part) in parts.into_iter().enumerate() {
                if part == "designated" {
                    let direction = if let Lane::Travel { direction, .. } = forward_side[idx] {
                        direction
                    } else {
                        unreachable!()
                    };
                    backward_side[idx] = Lane::Travel {
                        direction,
                        designated: LaneDesignated::Bus,
                    };
                }
            }
        }
    }

    Ok(())
}

fn bicycle(
    tags: &Tags,
    lc: &Locale,
    oneway: bool,
    forward_side: &mut Vec<Lane>,
    backward_side: &mut Vec<Lane>,
    warnings: &mut LaneSpecWarnings,
) -> Result<(), LaneSpecError> {
    impl Tags {
        fn is_cycleway(&self, side: Option<WaySide>) -> bool {
            if let Some(side) = side {
                self.is_any(CYCLEWAY + side.as_str(), &["lane", "track"])
            } else {
                self.is_any(CYCLEWAY, &["lane", "track"])
            }
        }
    }

    if tags.is_cycleway(None) {
        if tags.is_cycleway(Some(WaySide::Both))
            || tags.is_cycleway(Some(WaySide::Right))
            || tags.is_cycleway(Some(WaySide::Left))
        {
            return Err(LaneSpecError(
                "cycleway=* not supported with any cycleway:* values".to_owned(),
            ));
        }
        forward_side.push(Lane::forward(LaneDesignated::Bicycle));
        if oneway {
            if !backward_side.is_empty() {
                // TODO safety check to be checked
                warnings.0.push(LaneSpecWarning {
                    description: "oneway has backwards lanes when adding cycleways".to_owned(),
                    tags: tags.subset(&["oneway", "cycleway"]),
                })
            }
        } else {
            backward_side.push(Lane::forward(LaneDesignated::Bicycle));
        }
    } else if tags.is_cycleway(Some(WaySide::Both)) {
        forward_side.push(Lane::both(LaneDesignated::Bicycle));
    } else {
        // cycleway=opposite_lane
        if tags.is(CYCLEWAY, "opposite_lane") {
            warnings.0.push(LaneSpecWarning {
                description: "cycleway=opposite_lane deprecated".to_owned(),
                tags: tags.subset(&[CYCLEWAY]),
            });
            backward_side.push(Lane::backward(LaneDesignated::Bicycle));
        }
        // cycleway:FORWARD=*
        if tags.is_cycleway(Some(lc.driving_side.into())) {
            if tags.is(CYCLEWAY + lc.driving_side.tag() + "oneway", "no")
                || tags.is("oneway:bicycle", "no")
            {
                forward_side.push(Lane::both(LaneDesignated::Bicycle));
            } else {
                forward_side.push(Lane::forward(LaneDesignated::Bicycle));
            }
        }
        // cycleway:FORWARD=opposite_lane
        if tags.is_any(
            CYCLEWAY + lc.driving_side.tag(),
            &["opposite_lane", "opposite_track"],
        ) {
            warnings.0.push(LaneSpecWarning {
                description: "cycleway:FORWARD=opposite_lane deprecated".to_owned(),
                tags: tags.subset(&[CYCLEWAY]), // TODO make side specific
            });
            forward_side.push(Lane::backward(LaneDesignated::Bicycle));
        }
        // cycleway:BACKWARD=*
        if tags.is_cycleway(Some(lc.driving_side.opposite().into())) {
            if tags.is(CYCLEWAY + lc.driving_side.opposite().tag() + "oneway", "no")
                || tags.is("oneway:bicycle", "no")
            {
                backward_side.push(Lane::both(LaneDesignated::Bicycle));
            } else if oneway {
                // A oneway road with a cycleway on the wrong side
                forward_side.insert(0, Lane::forward(LaneDesignated::Bicycle));
            } else {
                // A contraflow bicycle lane
                backward_side.push(Lane::backward(LaneDesignated::Bicycle));
            }
        }
        // cycleway:BACKWARD=opposite_lane
        if tags.is_any(
            CYCLEWAY + lc.driving_side.opposite().tag(),
            &["opposite_lane", "opposite_track"],
        ) {
            return Err(LaneSpecError(
                "cycleway:BACKWARD=opposite_lane unsupported".to_owned(),
            ));
        }
    }
    Ok(())
}

fn parking(
    tags: &Tags,
    _lc: &Locale,
    _oneway: bool,
    forward_side: &mut Vec<Lane>,
    backward_side: &mut Vec<Lane>,
) {
    let has_parking = vec!["parallel", "diagonal", "perpendicular"];
    let parking_lane_fwd = tags.is_any("parking:lane:right", &has_parking)
        || tags.is_any("parking:lane:both", &has_parking);
    let parking_lane_back = tags.is_any("parking:lane:left", &has_parking)
        || tags.is_any("parking:lane:both", &has_parking);
    if parking_lane_fwd {
        forward_side.push(Lane::parking(LaneDirection::Forward));
    }
    if parking_lane_back {
        backward_side.push(Lane::parking(LaneDirection::Backward));
    }
}

fn walking(
    tags: &Tags,
    lc: &Locale,
    _oneway: bool,
    forward_side: &mut Vec<Lane>,
    backward_side: &mut Vec<Lane>,
) {
    if tags.is("sidewalk", "both") {
        forward_side.push(Lane::foot());
        backward_side.push(Lane::foot());
    } else if tags.is("sidewalk", "separate") && lc.infer_sidewalks {
        // TODO Need to snap separate sidewalks to ways. Until then, just do this.
        forward_side.push(Lane::foot());
        if !backward_side.is_empty() {
            backward_side.push(Lane::foot());
        }
    } else if tags.is("sidewalk", "right") {
        if lc.driving_side == DrivingSide::Right {
            forward_side.push(Lane::foot());
        } else {
            backward_side.push(Lane::foot());
        }
    } else if tags.is("sidewalk", "left") {
        if lc.driving_side == DrivingSide::Right {
            backward_side.push(Lane::foot());
        } else {
            forward_side.push(Lane::foot());
        }
    }

    let mut need_fwd_shoulder = forward_side
        .last()
        .map(|spec| {
            !matches!(
                spec,
                Lane::Travel {
                    designated: LaneDesignated::Foot,
                    ..
                }
            )
        })
        .unwrap_or(true);
    let mut need_back_shoulder = backward_side
        .last()
        .map(|spec| {
            !matches!(
                spec,
                Lane::Travel {
                    designated: LaneDesignated::Foot,
                    ..
                }
            )
        })
        .unwrap_or(true);
    if tags.is_any(HIGHWAY, &["motorway", "motorway_link", "construction"])
        || tags.is("foot", "no")
        || tags.is("access", "no")
        || tags.is("motorroad", "yes")
    {
        need_fwd_shoulder = false;
        need_back_shoulder = false;
    }
    // If it's a one-way, fine to not have sidewalks on both sides.
    if tags.is("oneway", "yes") {
        need_back_shoulder = false;
    }

    // For living streets in Krakow, there aren't separate footways. People can walk in the street.
    // For now, model that by putting shoulders.
    if lc.infer_sidewalks || tags.is(HIGHWAY, "living_street") {
        if need_fwd_shoulder {
            forward_side.push(Lane::Shoulder);
        }
        if need_back_shoulder {
            backward_side.push(Lane::Shoulder);
        }
    }
}

/// From an OpenStreetMap way's tags, determine the lanes along the road from left to right.
pub fn get_lane_specs_ltr_with_warnings(tags: &Tags, lc: &Locale) -> LanesResult {
    let mut warnings = LaneSpecWarnings::default();

    if let Some(spec) = non_motorized(tags, lc) {
        return spec;
    }

    // TODO Reversible roads should be handled differently?
    let oneway = tags.is_any("oneway", &["yes", "reversible"]) || tags.is("junction", "roundabout");

    let (num_driving_fwd, num_driving_back) = driving_lane_directions(tags, lc, oneway);

    let driving_lane = if tags.is("access", "no")
        && (tags.is("bus", "yes") || tags.is("psv", "yes")) // West Seattle
        || tags
            .get("motor_vehicle:conditional")
            .map(|x| x.starts_with("no"))
            .unwrap_or(false)
            && tags.is("bus", "yes")
    // Example: 3rd Ave in downtown Seattle
    {
        LaneDesignated::Bus
    // } else if tags.is("access", "no") || tags.is("highway", "construction") {
    //     LaneType::Construction
    } else {
        LaneDesignated::Motor
    };

    // These are ordered from the road center, going outwards. Most of the members of fwd_side will
    // have Direction::Forward, but there can be exceptions with two-way cycletracks.
    let mut fwd_side: Vec<Lane> = iter::repeat_with(|| Lane::forward(driving_lane))
        .take(num_driving_fwd)
        .collect();
    let mut back_side: Vec<Lane> = iter::repeat_with(|| Lane::backward(driving_lane))
        .take(num_driving_back)
        .collect();
    // TODO Fix upstream. https://wiki.openstreetmap.org/wiki/Key:centre_turn_lane
    if tags.is("lanes:both_ways", "1") || tags.is("centre_turn_lane", "yes") {
        fwd_side.insert(0, Lane::both(LaneDesignated::Motor));
    }

    // if driving_lane == LaneType::Construction {
    //     return Ok(Lanes {
    //         lanes: assemble_ltr(fwd_side, back_side, cfg.driving_side),
    //         warnings: LaneSpecWarnings::default(),
    //     });
    // }

<<<<<<< HEAD
    bus(tags, lc, oneway, &mut fwd_side, &mut back_side);
=======
    bus(tags, cfg, oneway, &mut fwd_side, &mut back_side)?;
>>>>>>> 9af328b3

    bicycle(
        tags,
        lc,
        oneway,
        &mut fwd_side,
        &mut back_side,
        &mut warnings,
    )?;

    if driving_lane == LaneDesignated::Motor {
        parking(tags, lc, oneway, &mut fwd_side, &mut back_side);
    }

    walking(tags, lc, oneway, &mut fwd_side, &mut back_side);

    Ok(Lanes {
        lanes: assemble_ltr(fwd_side, back_side, lc.driving_side),
        warnings,
    })
}

pub fn get_lane_specs_ltr(tags: &Tags, lc: &Locale) -> RoadResult {
    let Lanes { lanes, warnings } = get_lane_specs_ltr_with_warnings(tags, lc)?;
    if !warnings.0.is_empty() {
        return Err(LaneSpecError(format!(
            "{} warnings found",
            warnings.0.len()
        )));
    }
    Ok(Road { lanes })
}

fn assemble_ltr(
    mut fwd_side: Vec<Lane>,
    mut back_side: Vec<Lane>,
    driving_side: DrivingSide,
) -> Vec<Lane> {
    match driving_side {
        DrivingSide::Right => {
            back_side.reverse();
            back_side.extend(fwd_side);
            back_side
        }
        DrivingSide::Left => {
            fwd_side.reverse();
            fwd_side.extend(back_side);
            fwd_side
        }
    }
}

<<<<<<< HEAD
pub fn lanes_to_tags(lanes: &[Lane], lc: &Locale) -> Result<Tags, LaneSpecError> {
=======
pub fn lanes_to_tags_no_roundtrip(lanes: &[Lane], _cfg: &Config) -> Result<Tags, LaneSpecError> {
>>>>>>> 9af328b3
    let mut tags = Tags::default();
    let mut _oneway = false;
    tags.insert("highway", "yes"); // TODO, what?
    {
        let lane_count = lanes
            .iter()
            .filter(|lane| {
                matches!(
                    lane,
                    Lane::Travel {
                        designated: LaneDesignated::Motor | LaneDesignated::Bus,
                        ..
                    }
                )
            })
            .count();
        tags.insert("lanes", lane_count.to_string());
    }
    // Oneway
    if lanes.iter().filter(|lane| lane.is_motor()).all(|lane| {
        matches!(
            lane,
            Lane::Travel {
                direction: Some(LaneDirection::Forward),
                ..
            }
        )
    }) {
        tags.insert("oneway", "yes");
        _oneway = true;
    }
    // Pedestrian
    {
        match (
            lanes.first().unwrap().is_foot(),
            lanes.last().unwrap().is_foot(),
        ) {
            (false, false) => {}
            (true, false) => assert!(tags.insert("sidewalk", "left").is_none()),
            (false, true) => assert!(tags.insert("sidewalk", "right").is_none()),
            (true, true) => assert!(tags.insert("sidewalk", "both").is_none()),
        }
    }
    // Parking
    match (
        lanes
            .iter()
            .take_while(|lane| !lane.is_motor())
            .any(|lane| matches!(lane, Lane::Parking { .. })),
        lanes
            .iter()
            .skip_while(|lane| !lane.is_motor())
            .any(|lane| matches!(lane, Lane::Parking { .. })),
    ) {
        (false, false) => {}
        (true, false) => assert!(tags.insert("parking:lane:left", "parallel").is_none()),
        (false, true) => assert!(tags.insert("parking:lane:right", "parallel").is_none()),
        (true, true) => assert!(tags.insert("parking:lane:both", "parallel").is_none()),
    }
    // Cycleway
    {
        let left_cycle_lane = lanes
            .iter()
            .take_while(|lane| !lane.is_motor())
            .find(|lane| lane.is_bicycle());
        let right_cycle_lane = lanes
            .iter()
            .rev()
            .take_while(|lane| !lane.is_motor())
            .find(|lane| lane.is_bicycle());
        match (left_cycle_lane.is_some(), right_cycle_lane.is_some()) {
            (false, false) => {}
            (true, false) => assert!(tags.insert("cycleway:left", "lane").is_none()),
            (false, true) => assert!(tags.insert("cycleway:right", "lane").is_none()),
            (true, true) => assert!(tags.insert("cycleway:both", "lane").is_none()),
        }
        // https://wiki.openstreetmap.org/wiki/Key:cycleway:right:oneway
        // TODO, incomplete, pending testing.
        if let Some(Lane::Travel {
            direction: Some(LaneDirection::Both),
            ..
        }) = left_cycle_lane
        {
            tags.insert("cycleway:left:oneway", "no");
        }
        if let Some(Lane::Travel {
            direction: Some(LaneDirection::Both),
            ..
        }) = right_cycle_lane
        {
            tags.insert("cycleway:right:oneway", "no");
        }
    }
    // Bus Lanes
    {
        let left_bus_lane = lanes
            .iter()
            .take_while(|lane| !lane.is_motor())
            .find(|lane| lane.is_bus());
        let right_bus_lane = lanes
            .iter()
            .rev()
            .take_while(|lane| !lane.is_motor())
            .find(|lane| lane.is_bus());
        match (left_bus_lane.is_some(), right_bus_lane.is_some()) {
            (false, false) => {}
            (true, false) => assert!(tags.insert("busway:left", "lane").is_none()),
            (false, true) => assert!(tags.insert("busway:right", "lane").is_none()),
            (true, true) => assert!(tags.insert("busway:both", "lane").is_none()),
        }
    }

    if lanes.iter().any(|lane| {
        matches!(
            lane,
            Lane::Travel {
                designated: LaneDesignated::Motor,
                direction: Some(LaneDirection::Both),
            }
        )
    }) {
        tags.insert("lanes:both_ways", "1");
        // TODO: add LHT support
        tags.insert("turn:lanes:both_ways", "left");
    }

    Ok(tags)
}

pub fn lanes_to_tags(lanes: &[Lane], cfg: &Config) -> Result<Tags, LaneSpecError> {
    let tags = lanes_to_tags_no_roundtrip(lanes, cfg)?;

    // Check roundtrip!
    let rountrip = get_lane_specs_ltr(&tags, lc)?;
    if lanes != rountrip.lanes {
        return Err(LaneSpecError("lanes to tags cannot roundtrip".to_owned()));
    }

    Ok(tags)
}<|MERGE_RESOLUTION|>--- conflicted
+++ resolved
@@ -177,7 +177,7 @@
 type RoadResult = Result<Road, LaneSpecError>;
 
 // Handle non motorized ways
-fn non_motorized(tags: &Tags, lc: &Locale) -> Option<LanesResult> {
+fn non_motorized(tags: &Tags, locale: &Locale) -> Option<LanesResult> {
     if !tags.is_any(
         HIGHWAY,
         &[
@@ -233,12 +233,12 @@
         }
     }
     Some(Ok(Lanes {
-        lanes: assemble_ltr(forward_side, backward_side, lc.driving_side),
+        lanes: assemble_ltr(forward_side, backward_side, locale.driving_side),
         warnings: LaneSpecWarnings::default(),
     }))
 }
 
-fn driving_lane_directions(tags: &Tags, _lc: &Locale, oneway: bool) -> (usize, usize) {
+fn driving_lane_directions(tags: &Tags, _locale: &Locale, oneway: bool) -> (usize, usize) {
     let both_ways = if let Some(n) = tags
         .get("lanes:both_ways")
         .and_then(|num| num.parse::<usize>().ok())
@@ -295,10 +295,7 @@
 
 fn bus(
     tags: &Tags,
-<<<<<<< HEAD
-    _lc: &Locale,
-=======
-    cfg: &Config,
+    locale: &Locale,
     oneway: bool,
     forward_side: &mut Vec<Lane>,
     backward_side: &mut Vec<Lane>,
@@ -319,9 +316,9 @@
             .is_some(),
     ) {
         (false, false, false) => {}
-        (true, _, false) => bus_busway(tags, cfg, oneway, forward_side, backward_side)?,
-        (false, true, false) => bus_bus_lanes(tags, cfg, oneway, forward_side, backward_side)?,
-        (false, false, true) => bus_lanes_bus(tags, cfg, oneway, forward_side, backward_side)?,
+        (true, _, false) => bus_busway(tags, locale, oneway, forward_side, backward_side)?,
+        (false, true, false) => bus_bus_lanes(tags, locale, oneway, forward_side, backward_side)?,
+        (false, false, true) => bus_lanes_bus(tags, locale, oneway, forward_side, backward_side)?,
         _ => {
             return Err(LaneSpecError(
                 "more than one bus lanes scheme used".to_owned(),
@@ -334,7 +331,7 @@
 
 fn bus_busway(
     tags: &Tags,
-    cfg: &Config,
+    locale: &Locale,
     _oneway: bool,
     forward_side: &mut Vec<Lane>,
     backward_side: &mut Vec<Lane>,
@@ -373,13 +370,13 @@
             ));
         }
     }
-    if tags.is(BUSWAY + cfg.driving_side.tag(), "lane") {
+    if tags.is(BUSWAY + locale.driving_side.tag(), "lane") {
         forward_side
             .last_mut()
             .ok_or_else(|| LaneSpecError("no forward lanes for busway".to_owned()))?
             .set_bus()?;
     }
-    if tags.is(BUSWAY + cfg.driving_side.opposite().tag(), "lane") {
+    if tags.is(BUSWAY + locale.driving_side.opposite().tag(), "lane") {
         if tags.is("oneway", "yes") || tags.is("oneway:bus", "yes") {
             forward_side
                 .first_mut()
@@ -396,7 +393,7 @@
 
 fn bus_lanes_bus(
     _tags: &Tags,
-    _cfg: &Config,
+    _locale: &Locale,
     _oneway: bool,
     _forward_side: &mut Vec<Lane>,
     _backward_side: &mut Vec<Lane>,
@@ -406,8 +403,7 @@
 
 fn bus_bus_lanes(
     tags: &Tags,
-    _cfg: &Config,
->>>>>>> 9af328b3
+    _locale: &Locale,
     oneway: bool,
     forward_side: &mut Vec<Lane>,
     backward_side: &mut Vec<Lane>,
@@ -482,7 +478,7 @@
 
 fn bicycle(
     tags: &Tags,
-    lc: &Locale,
+    locale: &Locale,
     oneway: bool,
     forward_side: &mut Vec<Lane>,
     backward_side: &mut Vec<Lane>,
@@ -531,8 +527,8 @@
             backward_side.push(Lane::backward(LaneDesignated::Bicycle));
         }
         // cycleway:FORWARD=*
-        if tags.is_cycleway(Some(lc.driving_side.into())) {
-            if tags.is(CYCLEWAY + lc.driving_side.tag() + "oneway", "no")
+        if tags.is_cycleway(Some(locale.driving_side.into())) {
+            if tags.is(CYCLEWAY + locale.driving_side.tag() + "oneway", "no")
                 || tags.is("oneway:bicycle", "no")
             {
                 forward_side.push(Lane::both(LaneDesignated::Bicycle));
@@ -542,7 +538,7 @@
         }
         // cycleway:FORWARD=opposite_lane
         if tags.is_any(
-            CYCLEWAY + lc.driving_side.tag(),
+            CYCLEWAY + locale.driving_side.tag(),
             &["opposite_lane", "opposite_track"],
         ) {
             warnings.0.push(LaneSpecWarning {
@@ -552,9 +548,11 @@
             forward_side.push(Lane::backward(LaneDesignated::Bicycle));
         }
         // cycleway:BACKWARD=*
-        if tags.is_cycleway(Some(lc.driving_side.opposite().into())) {
-            if tags.is(CYCLEWAY + lc.driving_side.opposite().tag() + "oneway", "no")
-                || tags.is("oneway:bicycle", "no")
+        if tags.is_cycleway(Some(locale.driving_side.opposite().into())) {
+            if tags.is(
+                CYCLEWAY + locale.driving_side.opposite().tag() + "oneway",
+                "no",
+            ) || tags.is("oneway:bicycle", "no")
             {
                 backward_side.push(Lane::both(LaneDesignated::Bicycle));
             } else if oneway {
@@ -567,7 +565,7 @@
         }
         // cycleway:BACKWARD=opposite_lane
         if tags.is_any(
-            CYCLEWAY + lc.driving_side.opposite().tag(),
+            CYCLEWAY + locale.driving_side.opposite().tag(),
             &["opposite_lane", "opposite_track"],
         ) {
             return Err(LaneSpecError(
@@ -580,7 +578,7 @@
 
 fn parking(
     tags: &Tags,
-    _lc: &Locale,
+    _locale: &Locale,
     _oneway: bool,
     forward_side: &mut Vec<Lane>,
     backward_side: &mut Vec<Lane>,
@@ -600,7 +598,7 @@
 
 fn walking(
     tags: &Tags,
-    lc: &Locale,
+    locale: &Locale,
     _oneway: bool,
     forward_side: &mut Vec<Lane>,
     backward_side: &mut Vec<Lane>,
@@ -608,20 +606,20 @@
     if tags.is("sidewalk", "both") {
         forward_side.push(Lane::foot());
         backward_side.push(Lane::foot());
-    } else if tags.is("sidewalk", "separate") && lc.infer_sidewalks {
+    } else if tags.is("sidewalk", "separate") && locale.infer_sidewalks {
         // TODO Need to snap separate sidewalks to ways. Until then, just do this.
         forward_side.push(Lane::foot());
         if !backward_side.is_empty() {
             backward_side.push(Lane::foot());
         }
     } else if tags.is("sidewalk", "right") {
-        if lc.driving_side == DrivingSide::Right {
+        if locale.driving_side == DrivingSide::Right {
             forward_side.push(Lane::foot());
         } else {
             backward_side.push(Lane::foot());
         }
     } else if tags.is("sidewalk", "left") {
-        if lc.driving_side == DrivingSide::Right {
+        if locale.driving_side == DrivingSide::Right {
             backward_side.push(Lane::foot());
         } else {
             forward_side.push(Lane::foot());
@@ -667,7 +665,7 @@
 
     // For living streets in Krakow, there aren't separate footways. People can walk in the street.
     // For now, model that by putting shoulders.
-    if lc.infer_sidewalks || tags.is(HIGHWAY, "living_street") {
+    if locale.infer_sidewalks || tags.is(HIGHWAY, "living_street") {
         if need_fwd_shoulder {
             forward_side.push(Lane::Shoulder);
         }
@@ -678,17 +676,17 @@
 }
 
 /// From an OpenStreetMap way's tags, determine the lanes along the road from left to right.
-pub fn get_lane_specs_ltr_with_warnings(tags: &Tags, lc: &Locale) -> LanesResult {
+pub fn get_lane_specs_ltr_with_warnings(tags: &Tags, locale: &Locale) -> LanesResult {
     let mut warnings = LaneSpecWarnings::default();
 
-    if let Some(spec) = non_motorized(tags, lc) {
+    if let Some(spec) = non_motorized(tags, locale) {
         return spec;
     }
 
     // TODO Reversible roads should be handled differently?
     let oneway = tags.is_any("oneway", &["yes", "reversible"]) || tags.is("junction", "roundabout");
 
-    let (num_driving_fwd, num_driving_back) = driving_lane_directions(tags, lc, oneway);
+    let (num_driving_fwd, num_driving_back) = driving_lane_directions(tags, locale, oneway);
 
     let driving_lane = if tags.is("access", "no")
         && (tags.is("bus", "yes") || tags.is("psv", "yes")) // West Seattle
@@ -726,15 +724,11 @@
     //     });
     // }
 
-<<<<<<< HEAD
-    bus(tags, lc, oneway, &mut fwd_side, &mut back_side);
-=======
-    bus(tags, cfg, oneway, &mut fwd_side, &mut back_side)?;
->>>>>>> 9af328b3
+    bus(tags, locale, oneway, &mut fwd_side, &mut back_side)?;
 
     bicycle(
         tags,
-        lc,
+        locale,
         oneway,
         &mut fwd_side,
         &mut back_side,
@@ -742,19 +736,19 @@
     )?;
 
     if driving_lane == LaneDesignated::Motor {
-        parking(tags, lc, oneway, &mut fwd_side, &mut back_side);
-    }
-
-    walking(tags, lc, oneway, &mut fwd_side, &mut back_side);
+        parking(tags, locale, oneway, &mut fwd_side, &mut back_side);
+    }
+
+    walking(tags, locale, oneway, &mut fwd_side, &mut back_side);
 
     Ok(Lanes {
-        lanes: assemble_ltr(fwd_side, back_side, lc.driving_side),
+        lanes: assemble_ltr(fwd_side, back_side, locale.driving_side),
         warnings,
     })
 }
 
-pub fn get_lane_specs_ltr(tags: &Tags, lc: &Locale) -> RoadResult {
-    let Lanes { lanes, warnings } = get_lane_specs_ltr_with_warnings(tags, lc)?;
+pub fn get_lane_specs_ltr(tags: &Tags, locale: &Locale) -> RoadResult {
+    let Lanes { lanes, warnings } = get_lane_specs_ltr_with_warnings(tags, locale)?;
     if !warnings.0.is_empty() {
         return Err(LaneSpecError(format!(
             "{} warnings found",
@@ -783,11 +777,7 @@
     }
 }
 
-<<<<<<< HEAD
-pub fn lanes_to_tags(lanes: &[Lane], lc: &Locale) -> Result<Tags, LaneSpecError> {
-=======
-pub fn lanes_to_tags_no_roundtrip(lanes: &[Lane], _cfg: &Config) -> Result<Tags, LaneSpecError> {
->>>>>>> 9af328b3
+pub fn lanes_to_tags_no_roundtrip(lanes: &[Lane], _locale: &Locale) -> Result<Tags, LaneSpecError> {
     let mut tags = Tags::default();
     let mut _oneway = false;
     tags.insert("highway", "yes"); // TODO, what?
@@ -917,11 +907,11 @@
     Ok(tags)
 }
 
-pub fn lanes_to_tags(lanes: &[Lane], cfg: &Config) -> Result<Tags, LaneSpecError> {
-    let tags = lanes_to_tags_no_roundtrip(lanes, cfg)?;
+pub fn lanes_to_tags(lanes: &[Lane], locale: &Locale) -> Result<Tags, LaneSpecError> {
+    let tags = lanes_to_tags_no_roundtrip(lanes, locale)?;
 
     // Check roundtrip!
-    let rountrip = get_lane_specs_ltr(&tags, lc)?;
+    let rountrip = get_lane_specs_ltr(&tags, locale)?;
     if lanes != rountrip.lanes {
         return Err(LaneSpecError("lanes to tags cannot roundtrip".to_owned()));
     }
