--- conflicted
+++ resolved
@@ -1,21 +1,12 @@
 use osm_tag_schemes::{Highway, HighwayType};
 use osm_tags::Tags;
-<<<<<<< HEAD
-use serde::{Deserialize, Serialize};
-=======
->>>>>>> adb2be23
 
 use crate::locale::DrivingSide;
 use crate::road::{Lane, Road};
 
-<<<<<<< HEAD
-#[derive(Clone, Deserialize, Serialize)]
-#[serde(untagged, deny_unknown_fields)]
-=======
 #[derive(Clone)]
-#[cfg_attr(feature = "serde", derive(serde::Deserialize))]
+#[cfg_attr(feature = "serde", derive(serde::Serialize, serde::Deserialize))]
 #[cfg_attr(feature = "serde", serde(untagged, deny_unknown_fields))]
->>>>>>> adb2be23
 pub enum RustTesting {
     Enabled(bool),
     WithOptions {
@@ -24,14 +15,9 @@
     },
 }
 
-<<<<<<< HEAD
-#[derive(Clone, Deserialize, Serialize)]
-#[serde(rename_all = "snake_case")]
-=======
 #[derive(Clone)]
-#[cfg_attr(feature = "serde", derive(serde::Deserialize))]
+#[cfg_attr(feature = "serde", derive(serde::Serialize, serde::Deserialize))]
 #[cfg_attr(feature = "serde", serde(rename_all = "snake_case"))]
->>>>>>> adb2be23
 pub enum Expected {
     Road(Road),
     // TODO: deprecated
@@ -39,12 +25,8 @@
 }
 
 #[allow(clippy::module_name_repetitions)]
-<<<<<<< HEAD
-#[derive(Clone, Serialize, Deserialize)]
-=======
 #[derive(Clone)]
-#[cfg_attr(feature = "serde", derive(serde::Deserialize))]
->>>>>>> adb2be23
+#[cfg_attr(feature = "serde", derive(serde::Serialize, serde::Deserialize))]
 pub struct TestCase {
     // Metadata
     /// The OSM way unique identifier
