use std::fs::File;
use std::io::BufReader;

use serde::Deserialize;

use crate::locale::DrivingSide;
use crate::road::{Lane, Road};
use crate::tag::{Highway, HighwayType, Tags};

#[derive(Deserialize)]
#[serde(untagged, deny_unknown_fields)]
pub enum RustTesting {
    Enabled(bool),
    WithOptions {
        separator: Option<bool>,
        expect_warnings: Option<bool>,
    },
}

#[derive(Deserialize)]
#[serde(rename_all = "snake_case")]
pub enum Expected {
    Road(Road),
    // TODO: deprecated
    Output(Vec<Lane>),
}

#[derive(Deserialize)]
pub struct TestCase {
    // Metadata
    /// The OSM way unique identifier
    pub way_id: Option<i64>,
    pub link: Option<String>,
    pub comment: Option<String>,
    pub description: Option<String>,

    // Config and Locale
    pub driving_side: DrivingSide,
    #[serde(rename = "ISO 3166-2")]
    pub iso_3166_2: Option<String>,

    /// Data
    pub tags: Tags,
    #[serde(flatten)]
    pub expected: Expected,

    pub rust: Option<RustTesting>,
}

impl TestCase {
    /// Lanes of expected output
    fn lanes(&self) -> &Vec<Lane> {
        match &self.expected {
            Expected::Road(road) => &road.lanes,
            Expected::Output(lanes) => lanes,
        }
    }
    /// Road of expected output
    pub fn road(&self) -> Road {
        match &self.expected {
            Expected::Road(road) => road.clone(),
            Expected::Output(lanes) => Road {
                highway: Highway::active(HighwayType::UnknownRoad),
                lanes: lanes.clone(),
            },
        }
    }
    /// Test case is enabled, true by default
    fn test_enabled(&self) -> bool {
        match self.rust {
            None => true,
            Some(RustTesting::Enabled(b)) => b,
            Some(RustTesting::WithOptions { .. }) => true,
        }
    }
    /// Test case must have warnings
    pub fn test_has_warnings(&self) -> bool {
        match self.rust {
            None => false,
            Some(RustTesting::Enabled(_)) => false,
            Some(RustTesting::WithOptions {
                expect_warnings, ..
            }) => expect_warnings.unwrap_or(false),
        }
    }
    /// Test case expects matching separators
    pub fn test_include_separators(&self) -> bool {
        match self.rust {
            None => true,
            Some(RustTesting::Enabled(b)) => b,
            Some(RustTesting::WithOptions { separator, .. }) => separator.unwrap_or(true),
        }
    }
    /// Expected lanes include separator
    pub fn expected_has_separators(&self) -> bool {
        self.lanes().iter().any(|lane| lane.is_separator())
    }
}

impl std::fmt::Display for TestCase {
    fn fmt(&self, f: &mut std::fmt::Formatter) -> std::fmt::Result {
        let way_id = self.way_id.map(|id| id.to_string());
        let names: [Option<&str>; 3] = [
            way_id.as_deref(),
            self.link.as_deref(),
            self.description.as_deref(),
        ];
        if names.iter().all(|n| n.is_none()) {
            panic!("invalid test case");
        }
        write!(
            f,
            "{}",
            names
                .into_iter()
                .flatten()
                .collect::<Vec<_>>()
                .as_slice()
                .join(" ")
        )
    }
}

/// Get Test Cases from tests.yml
pub fn get_tests() -> Vec<TestCase> {
    let tests: Vec<TestCase> =
        serde_yaml::from_reader(BufReader::new(File::open("../../data/tests.yml").unwrap()))
            .expect("invalid json");
    let tests: Vec<TestCase> = tests
        .into_iter()
        .filter(|test| test.test_enabled())
        .collect();
    tests
}

#[cfg(test)]
mod tests {

    use assert_json_diff::assert_json_eq;

    use super::*;
    use crate::locale::{DrivingSide, Locale};
    use crate::road::{Lane, Marking, Printable, Road};
    use crate::tag::Highway;
    use crate::transform::{
        lanes_to_tags, tags_to_lanes, LanesToTagsConfig, RoadError, RoadFromTags, RoadWarnings,
        TagsToLanesConfig,
    };

    static LOG_INIT: std::sync::Once = std::sync::Once::new();

    fn approx_eq<T: std::cmp::PartialEq>(left: &Option<T>, right: &Option<T>) -> bool {
        match (left, right) {
            (None, None) | (Some(_), None) | (None, Some(_)) => true,
            (Some(left), Some(right)) => left == right,
        }
    }

    impl Road {
        /// Eq where None is treaty as always equal
        fn approx_eq(&self, other: &Self) -> bool {
            if self.lanes.len() != other.lanes.len() {
                return false;
            }
            self.lanes
                .iter()
                .zip(other.lanes.iter())
                .all(|(left, right)| left.approx_eq(right))
        }
    }

    impl Lane {
        /// Eq where None is treaty as always equal
        fn approx_eq(&self, other: &Self) -> bool {
            #[allow(clippy::unnested_or_patterns)]
            match (self, other) {
                (Lane::Separator { markings: left }, Lane::Separator { markings: right }) => left
                    .iter()
                    .zip(right.iter())
                    .all(|(left, right)| left.approx_eq(right)),
                (
                    Lane::Travel {
                        designated: left_designated,
                        direction: left_direction,
                        width: left_width,
                        max_speed: left_max_speed,
                    },
                    Lane::Travel {
                        designated: right_designated,
                        direction: right_direction,
                        width: right_width,
                        max_speed: right_max_speed,
                    },
                ) => {
                    left_designated == right_designated
                        && left_direction == right_direction
                        && approx_eq(left_width, right_width)
                        && approx_eq(left_max_speed, right_max_speed)
                },
                (
                    Lane::Parking {
                        designated: left_designated,
                        direction: left_direction,
                        width: left_width,
                    },
                    Lane::Parking {
                        designated: right_designated,
                        direction: right_direction,
                        width: right_width,
                    },
                ) => {
                    left_designated == right_designated
                        && left_direction == right_direction
                        && approx_eq(left_width, right_width)
                },
                (Lane::Shoulder { width: left_width }, Lane::Shoulder { width: right_width }) => {
                    approx_eq(left_width, right_width)
                },
                (left, right) => left == right,
            }
        }
    }

    impl Marking {
        /// Eq where None is treaty as always equal
        #[allow(clippy::unnested_or_patterns)]
        fn approx_eq(&self, other: &Self) -> bool {
            self.style == other.style
                && approx_eq(&self.color, &other.color)
                && approx_eq(&self.width, &other.width)
        }
    }

    impl DrivingSide {
        /// Three-letter abbreviation
        const fn as_tla(self) -> &'static str {
            match self {
                Self::Right => "RHT",
                Self::Left => "LHT",
            }
        }
    }

    impl TestCase {
        fn print(&self) {
            if let Some(description) = self.description.as_ref() {
                println!("Description: {}", description);
            }
            if self.way_id.is_some() {
                println!(
                    "For input (example from https://www.openstreetmap.org/way/{}):",
                    self.way_id.unwrap(),
                );
            } else if self.link.is_some() {
                println!("For input (example from {}):", self.link.as_ref().unwrap());
            }
            println!(
                "    Driving({}) - Separators({}/{}) - Warnings({})",
                self.driving_side.as_tla(),
                self.test_include_separators(),
                self.expected_has_separators(),
                self.test_has_warnings(),
            );
            if let Some(comment) = self.comment.as_ref() {
                println!("        Comment: {}", comment);
            }
        }

        fn is_lane_enabled(&self, lane: &Lane) -> bool {
            match lane {
                Lane::Separator { .. } => {
                    self.test_include_separators() && self.expected_has_separators()
                },
                _ => true,
            }
        }

        fn expected_road(&self) -> Road {
            Road {
                lanes: self
                    .lanes()
                    .iter()
                    .filter(|lane| self.is_lane_enabled(lane))
                    .cloned()
                    .collect(),
                highway: Highway::from_tags(&self.tags).unwrap(),
            }
        }
    }

    impl RoadFromTags {
        /// Return a Road based upon a `RoadFromTags` with irrelevant parts filtered out.
        fn into_filtered_road(self, test: &TestCase) -> (Road, RoadWarnings) {
            (
                Road {
                    lanes: self
                        .road
                        .lanes
                        .into_iter()
                        .filter(|lane| test.is_lane_enabled(lane))
                        .collect(),
                    highway: self.road.highway,
                },
                self.warnings,
            )
        }
    }

    fn stringify_lane_types(road: &Road) -> String {
        let simple = road
            .lanes
            .iter()
            .map(|l| format!("{:<2}", l.as_ascii()))
            .collect();
        if road.has_separators() {
            let separators = road
                .lanes
                .iter()
                .filter_map(|lane| {
                    if let Lane::Separator { markings } = lane {
                        Some(
                            markings
                                .iter()
                                .map(|m| m.color.map_or(' ', |m| m.as_utf8()))
                                .collect::<String>(),
                        )
                    } else {
                        None
                    }
                })
                .collect::<Vec<String>>()
                .as_slice()
                .join(" ");
            format!("{}    {}", simple, separators)
        } else {
            simple
        }
    }

    fn stringify_directions(road: &Road) -> String {
        let simple = road
            .lanes
            .iter()
            .map(|lane| {
                format!("{:^2}", {
                    // TODO: direction on lane parking
                    if let Lane::Travel {
                        direction: Some(direction),
                        ..
                    } = lane
                    {
                        direction.as_utf8()
                    } else {
                        ' '
                    }
                })
            })
            .collect();
        if road.has_separators() {
            let separators = road
                .lanes
                .iter()
                .filter_map(|lane| {
                    if let Lane::Separator { markings } = lane {
                        Some(
                            markings
                                .iter()
                                .map(|m| format!("{:^1}", m.style.as_utf8()))
                                .collect::<String>(),
                        )
                    } else {
                        None
                    }
                })
                .collect::<Vec<String>>()
                .as_slice()
                .join(" ");
            format!("{}    {}", simple, separators)
        } else {
            simple
        }
    }

    fn env_logger_init() {
        LOG_INIT.call_once(|| {
            env_logger::builder().is_test(true).init();
        });
    }

    #[test]
    fn test_from_data() {
<<<<<<< HEAD
        env_logger::builder().is_test(true).init();

=======
        env_logger_init();
>>>>>>> a5a40dd7
        let tests = get_tests();

        assert!(
            tests.iter().all(|test| {
                let locale = Locale::builder()
                    .driving_side(test.driving_side)
                    .iso_3166_option(test.iso_3166_2.as_deref())
                    .build();
                let road_from_tags = tags_to_lanes(
                    &test.tags,
                    &locale,
                    &TagsToLanesConfig {
                        error_on_warnings: !test.test_has_warnings(),
                        include_separators: test.test_include_separators()
                            && test.expected_has_separators(),
                        ..TagsToLanesConfig::default()
                    },
                );
                let expected_road = test.expected_road();
                match road_from_tags {
                    Ok(road_from_tags) => {
                        if test.test_has_warnings() && road_from_tags.warnings.is_empty() {
                            test.print();
                            println!("Expected warnings. Try removing `ignore_warnings`.");
                            println!();
                            false
                        } else {
                            let (actual_road, warnings) = road_from_tags.into_filtered_road(test);
                            if actual_road.approx_eq(&expected_road) {
                                true
                            } else {
                                test.print();
                                println!("Got:");
                                println!("    {}", stringify_lane_types(&actual_road));
                                println!("    {}", stringify_directions(&actual_road));
                                println!("Expected:");
                                println!("    {}", stringify_lane_types(&expected_road));
                                println!("    {}", stringify_directions(&expected_road));
                                println!("{}", warnings);
                                if stringify_lane_types(&actual_road)
                                    == stringify_lane_types(&expected_road)
                                    || stringify_directions(&actual_road)
                                        == stringify_directions(&expected_road)
                                {
                                    assert_json_eq!(actual_road, expected_road);
                                }
                                println!();
                                false
                            }
                        }
                    },
                    Err(RoadError::Warnings(warnings)) => {
                        test.print();
                        println!("Expected:");
                        println!("    {}", stringify_lane_types(&expected_road));
                        println!("    {}", stringify_directions(&expected_road));
                        println!("{}", warnings);
                        println!();
                        false
                    },
                    Err(e) => {
                        test.print();
                        println!("Expected:");
                        println!("    {}", stringify_lane_types(&expected_road));
                        println!("    {}", stringify_directions(&expected_road));
                        println!("{}", e);
                        println!();
                        false
                    },
                }
            }),
            "test_from_data tags_to_lanes failed"
        );
    }

    #[test]
    fn test_roundtrip() {
        env_logger_init();
        let tests = get_tests();

        assert!(
            tests.iter().all(|test| {
                let locale = Locale::builder()
                    .driving_side(test.driving_side)
                    .iso_3166_option(test.iso_3166_2.as_deref())
                    .build();
                let input_road = test.expected_road();
                let tags = lanes_to_tags(
                    &test.road(),
                    &locale,
                    &LanesToTagsConfig {
                        check_roundtrip: false,
                    },
                )
                .unwrap();
                let output_lanes = tags_to_lanes(
                    &tags,
                    &locale,
                    &TagsToLanesConfig {
                        error_on_warnings: false,
                        include_separators: test.test_include_separators()
                            && test.expected_has_separators(),
                        ..TagsToLanesConfig::default()
                    },
                )
                .unwrap();
                let (output_road, _warnings) = output_lanes.into_filtered_road(test);
                if input_road.approx_eq(&output_road) {
                    true
                } else {
                    test.print();
                    println!("From:");
                    println!("    {}", stringify_lane_types(&input_road));
                    println!("    {}", stringify_directions(&input_road));
                    println!("Normalized OSM tags:");
                    for [k, v] in tags.to_str_pairs() {
                        println!("    {} = {}", k, v);
                    }
                    println!("Got:");
                    println!("    {}", stringify_lane_types(&output_road));
                    println!("    {}", stringify_directions(&output_road));
                    if stringify_lane_types(&input_road) == stringify_lane_types(&output_road)
                        || stringify_directions(&input_road) == stringify_directions(&output_road)
                    {
                        assert_json_eq!(input_road, output_road);
                    }
                    println!();
                    false
                }
            }),
            "test_roundtrip lanes_to_tags failed"
        );
    }
}<|MERGE_RESOLUTION|>--- conflicted
+++ resolved
@@ -389,12 +389,7 @@
 
     #[test]
     fn test_from_data() {
-<<<<<<< HEAD
-        env_logger::builder().is_test(true).init();
-
-=======
         env_logger_init();
->>>>>>> a5a40dd7
         let tests = get_tests();
 
         assert!(
