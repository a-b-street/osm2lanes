--- conflicted
+++ resolved
@@ -2,13 +2,8 @@
 
 use serde::{Deserialize, Serialize};
 
-<<<<<<< HEAD
 use crate::tags::{TagError, TagKey, Tags, TagsRead, TagsWrite};
-use crate::{Config, DrivingSide, Lane, LaneDesignated, LaneDirection, Road, RoadError};
-=======
-use crate::tags::{TagKey, Tags, TagsRead, TagsWrite};
-use crate::{DrivingSide, Lane, LaneDesignated, LaneDirection, Locale, Road};
->>>>>>> c2147248
+use crate::{DrivingSide, Lane, LaneDesignated, LaneDirection, Locale, Road, RoadError};
 
 const HIGHWAY: TagKey = TagKey::from("highway");
 const CYCLEWAY: TagKey = TagKey::from("cycleway");
@@ -252,13 +247,8 @@
         }
     }
     Some(Ok(Lanes {
-<<<<<<< HEAD
-        lanes: assemble_ltr(forward_side, backward_side, cfg.driving_side),
+        lanes: assemble_ltr(forward_side, backward_side, locale.driving_side),
         warnings: LaneWarnings::default(),
-=======
-        lanes: assemble_ltr(forward_side, backward_side, locale.driving_side),
-        warnings: LaneSpecWarnings::default(),
->>>>>>> c2147248
     }))
 }
 
@@ -340,21 +330,10 @@
             .is_some(),
     ) {
         (false, false, false) => {}
-<<<<<<< HEAD
-        (true, _, false) => bus_busway(tags, cfg, oneway, forward_side, backward_side)?,
-        (false, true, false) => bus_bus_lanes(tags, cfg, oneway, forward_side, backward_side)?,
-        (false, false, true) => bus_lanes_bus(tags, cfg, oneway, forward_side, backward_side)?,
-        _ => return Err("more than one bus lanes scheme used".into()),
-=======
         (true, _, false) => bus_busway(tags, locale, oneway, forward_side, backward_side)?,
         (false, true, false) => bus_bus_lanes(tags, locale, oneway, forward_side, backward_side)?,
         (false, false, true) => bus_lanes_bus(tags, locale, oneway, forward_side, backward_side)?,
-        _ => {
-            return Err(LaneSpecError(
-                "more than one bus lanes scheme used".to_owned(),
-            ))
-        }
->>>>>>> c2147248
+        _ => return Err("more than one bus lanes scheme used".into()),
     }
 
     Ok(())
@@ -699,13 +678,8 @@
 }
 
 /// From an OpenStreetMap way's tags, determine the lanes along the road from left to right.
-<<<<<<< HEAD
-pub fn get_lane_specs_ltr_with_warnings(tags: &Tags, cfg: &Config) -> LanesResult {
+pub fn get_lane_specs_ltr_with_warnings(tags: &Tags, locale: &Locale) -> LanesResult {
     let mut warnings = LaneWarnings::default();
-=======
-pub fn get_lane_specs_ltr_with_warnings(tags: &Tags, locale: &Locale) -> LanesResult {
-    let mut warnings = LaneSpecWarnings::default();
->>>>>>> c2147248
 
     if let Some(spec) = non_motorized(tags, locale) {
         return spec;
@@ -802,17 +776,13 @@
     }
 }
 
-<<<<<<< HEAD
 impl std::convert::From<TagError> for RoadError {
     fn from(e: TagError) -> Self {
         RoadError::Tag(e)
     }
 }
 
-pub fn lanes_to_tags_no_roundtrip(lanes: &[Lane], _cfg: &Config) -> TagsResult {
-=======
-pub fn lanes_to_tags_no_roundtrip(lanes: &[Lane], _locale: &Locale) -> Result<Tags, LaneSpecError> {
->>>>>>> c2147248
+pub fn lanes_to_tags_no_roundtrip(lanes: &[Lane], _locale: &Locale) -> TagsResult {
     let mut tags = Tags::default();
     let mut _oneway = false;
     tags.checked_insert("highway", "yes")?; // TODO, what?
@@ -942,13 +912,8 @@
     Ok(tags)
 }
 
-<<<<<<< HEAD
-pub fn lanes_to_tags(lanes: &[Lane], cfg: &Config) -> TagsResult {
-    let tags = lanes_to_tags_no_roundtrip(lanes, cfg)?;
-=======
-pub fn lanes_to_tags(lanes: &[Lane], locale: &Locale) -> Result<Tags, LaneSpecError> {
+pub fn lanes_to_tags(lanes: &[Lane], locale: &Locale) -> TagsResult {
     let tags = lanes_to_tags_no_roundtrip(lanes, locale)?;
->>>>>>> c2147248
 
     // Check roundtrip!
     let rountrip = get_lane_specs_ltr(&tags, locale)?;
