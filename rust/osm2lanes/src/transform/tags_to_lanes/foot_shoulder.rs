--- conflicted
+++ resolved
@@ -1,13 +1,13 @@
 use super::*;
 
 impl LaneBuilder {
-    fn shoulder() -> Self {
+    fn shoulder(locale: &Locale) -> Self {
         Self {
             r#type: Infer::Direct(LaneType::Shoulder),
             ..Default::default()
         }
     }
-    fn foot() -> Self {
+    fn foot(locale: &Locale) -> Self {
         Self {
             r#type: Infer::Direct(LaneType::Travel),
             designated: Infer::Direct(LaneDesignated::Foot),
@@ -134,23 +134,15 @@
                 // This assumes bicycle lanes are just glorified shoulders...
                 let has_bicycle_lane = side.last().map_or(false, |lane| lane.is_bicycle());
 
-<<<<<<< HEAD
-                if !has_bicycle_lane && (forward || !oneway) {
-                    side.push(Lane::shoulder(locale))
+                if !has_bicycle_lane && (forward || !bool::from(oneway)) {
+                    side.push(LaneBuilder::shoulder(locale))
                 }
             }
             (Sidewalk::No | Sidewalk::None, Shoulder::No) => {}
-            (Sidewalk::Yes, Shoulder::No | Shoulder::None) => side.push(Lane::foot(locale)),
-            (Sidewalk::No | Sidewalk::None, Shoulder::Yes) => side.push(Lane::shoulder(locale)),
-=======
-                if !has_bicycle_lane && (forward || !bool::from(oneway)) {
-                    side.push(LaneBuilder::shoulder())
-                }
+            (Sidewalk::Yes, Shoulder::No | Shoulder::None) => side.push(LaneBuilder::foot(locale)),
+            (Sidewalk::No | Sidewalk::None, Shoulder::Yes) => {
+                side.push(LaneBuilder::shoulder(locale))
             }
-            (Sidewalk::No | Sidewalk::None, Shoulder::No) => {}
-            (Sidewalk::Yes, Shoulder::No | Shoulder::None) => side.push(LaneBuilder::foot()),
-            (Sidewalk::No | Sidewalk::None, Shoulder::Yes) => side.push(LaneBuilder::shoulder()),
->>>>>>> 4786e992
             (Sidewalk::Yes, Shoulder::Yes) => {
                 return Err(RoadMsg::Unsupported {
                     description: Some("shoulder and sidewalk on same side".to_owned()),
