### Tests for osm2lanes
###
### Tests are ordered as follows, from out to in, top to bottom:
### - simple to complex
### - rural to urban
### - By infrastructure:
###   - car-centric
###   - pedestrian
###   - cycleways
###   - busways
###   - heavy goods vehicles
###   - other
### - esoteric to realistic
### - By country alphabetically, where we identify the following countries of special interest:
###   - United Kingdom: LHT, and `psv` usage.
###   - Netherlands: cycleways, and roads with only cars and busses
###     (a separate OSM way often exists for pedestrians and cyclists).
###   - TODO: more?
###
### Tests are stored as a list of mappings in yaml.
### Prefer real examples over esoteric examples.
### Esoteric examples should have a description.
### Real examples should have a way_id, and either an image or mapillary link.
### To provide context clues for the locale, the following are provided:
### - driving_side: left or right
### - iso-3166-2: e.g. US-CA
### Tags are a map of strings from OSM, however irrelevant tags may be omitted.
### Output are the lanes, matching the spec.
### Each language defines a way to skip its tests (e.g. skip_kotlin)
###
### An example of the complete structure:
### - description: "An x lane road with y and z"
### - way_id: 123456789
###   image: "https://www.com/"
###   mapillary: https://www.mapillary.com/app/?pKey=123456789
###   skip_kotlin: true
###   tags:
###     highway: trunk
###     lanes: '2'
###   driving_side: right
###   ISO 3166-2: CA-YT
###   output:
###   - type: shoulder
###   - type: separator
###     markings:
###     - style: solid_line
###       color: white
###   - type: travel
###     direction: backward
###     designated: motor_vehicle
###

### Trivial, Rural

- description: "Great Northern Highway, a 2 lane rural road."
  way_id: 62176050
  image: "https://upload.wikimedia.org/wikipedia/commons/4/44/Onderweg_-_Fitzroy_Crossing_-_Purnululu_%288991950691%29.jpg"
  rust:
    expect_warnings: true
  skip_kotlin: true
  tags:
    highway: "trunk"
    surface: "asphalt"
  driving_side: left
  ISO 3166-2: AU-WA
  road:
    highway: trunk
    lanes:
      - type: shoulder
      - type: separator
        markings:
          - style: solid_line
            color: white
      - type: travel
        direction: forward
        designated: motor_vehicle
      - type: separator
        markings:
          - style: dotted_line
            color: white
      - type: travel
        direction: backward
        designated: motor_vehicle
      - type: separator
        markings:
          - style: solid_line
            color: white
      - type: shoulder

- description: "Alaska Highway, a 2 lane rural road."
  way_id: 159276650
  image: "https://www.travelyukon.com/sites/default/files/styles/hero_crop/public/hero/2017-10/alaskahighway_fn.jpg.jpeg?itok=GSSh7NDZ"
  rust:
    expect_warnings: true
  skip_kotlin: true
  tags:
    highway: "trunk"
    lanes: "2"
    surface: "paved"
  driving_side: right
  ISO 3166-2: CA-YT
  road:
    highway: trunk
    lanes:
      - type: shoulder
      - type: separator
        markings:
          - style: solid_line
            color: white
      - type: travel
        direction: backward
        designated: motor_vehicle
      - type: separator
        markings:
          - style: dotted_line
            color: yellow
      - type: travel
        direction: forward
        designated: motor_vehicle
      - type: separator
        markings:
          - style: solid_line
            color: white
      - type: shoulder

- description: service road width
  rust: false
  skip_python: true
  skip_kotlin: true
  tags:
    highway: "service"
  driving_side: right
  road:
    highway: service
    lanes:
      - type: travel
        designated: motor_vehicle
        width: 7

## Netherlands

# https://nl.wikipedia.org/wiki/Autoweg
# https://www.rovz.nl/sites/zl-rovz/files/rovz_infra_ehkfoldeng.pdf

- description: "Dutch Autoweg 100km/h"
  way_id: 6537276
  mapillary: "https://www.mapillary.com/app/?pKey=475844673620459"
  skip_kotlin: true
  skip_python: true
  tags:
    highway: "trunk"
    maxspeed: "100"
    motorroad: "yes"
  driving_side: right
  ISO 3166-2: NL-FR
  road:
    highway: trunk
    lanes:
      - type: shoulder
      - type: separator
        markings:
          - style: solid_line
            color: white
      - type: travel
        direction: backward
        designated: motor_vehicle
        max_speed: 100
      - type: separator
        markings:
          - style: broken_line
            color: white
          - style: solid_line
            color: green
          - style: broken_line
            color: white
      - type: travel
        direction: forward
        designated: motor_vehicle
        max_speed: 100
      - type: separator
        markings:
          - style: solid_line
            color: white
      - type: shoulder

### Multi-lane Trunk

- way_id: 380103730
  description: Japanese Expressway
  mapillary: https://www.mapillary.com/app/?pKey=2655760771400441
  skip_python: true
  skip_kotlin: true
  rust:
    expect_warnings: true
  tags:
    highway: "motorway"
    lanes: "2"
    oneway: "yes"
    maxspeed: "100"
    ref: "E1A"
  driving_side: left
  ISO 3166-2: JP-25
  road:
    highway: motorway
    lanes:
      - type: shoulder
      - type: separator
        markings:
          - style: solid_line
            color: white
      - type: travel
        direction: forward
        designated: motor_vehicle
      - type: separator
        markings:
          - style: dotted_line
            color: white
      - type: travel
        direction: forward
        designated: motor_vehicle
      - type: separator
        markings:
          - style: solid_line
            color: white

- way_id: 560651884
  description: Italian Autostrada, motorway in mountainous terrain with no shoulder
  mapillary: https://www.mapillary.com/app/?pKey=998353037635549
  rust: false
  tags:
    highway: motorway
    lanes: "2"
    oneway: "yes"
    surface: asphalt
    toll: "yes"
    maxspeed: "110"
    nat_ref: A12
    int_ref: E 80
  driving_side: right
  ISO 3166-2: IT-42
  road:
    highway: motorway
    lanes:
      - type: separator
        markings:
          - style: solid_line
            color: white
      - type: travel
        direction: forward
        designated: motor_vehicle
      - type: separator
        markings:
          - style: dotted_line
            color: white
      - type: travel
        direction: forward
        designated: motor_vehicle
      - type: separator
        markings:
          - style: solid_line
            color: white

### Pedestrian

- way_id: 40297361
  mapillary: https://www.mapillary.com/app/?pKey=619551292322212
  skip_python: true
  skip_kotlin: true
  tags:
    highway: steps
  driving_side: right
  ISO 3166-2: CH-VS
  road:
    highway: steps
    lanes:
      - type: travel
        designated: foot

### Sidewalk

- description: sidewalk=no
  skip_python: true
  skip_kotlin: true
  tags:
    highway: "road"
    lanes: "1"
    oneway: "yes"
    shoulder: "no"
    sidewalk: "no"
  driving_side: left
  road:
    highway: road
    lanes:
      - type: travel
        direction: forward
        designated: motor_vehicle

- description: sidewalk=both
  skip_python: true
  skip_kotlin: true
  tags:
    highway: "road"
    lanes: "1"
    oneway: "yes"
    shoulder: "no"
    sidewalk: "both"
  driving_side: left
  road:
    highway: road
    lanes:
      - type: travel
        designated: foot
      - type: travel
        direction: forward
        designated: motor_vehicle
      - type: travel
        designated: foot

- description: sidewalk=left (forward)
  skip_python: true
  skip_kotlin: true
  tags:
    highway: "road"
    lanes: "1"
    oneway: "yes"
    shoulder: "no"
    sidewalk: "left"
  driving_side: left
  road:
    highway: road
    lanes:
      - type: travel
        designated: foot
      - type: travel
        direction: forward
        designated: motor_vehicle

- description: sidewalk=right (forward)
  skip_python: true
  skip_kotlin: true
  tags:
    highway: "road"
    lanes: "1"
    oneway: "yes"
    shoulder: "no"
    sidewalk: "right"
  driving_side: right
  road:
    highway: road
    lanes:
      - type: travel
        direction: forward
        designated: motor_vehicle
      - type: travel
        designated: foot

- description: sidewalk=right (backward)
  skip_python: true
  skip_kotlin: true
  tags:
    highway: "road"
    lanes: "1"
    oneway: "yes"
    shoulder: "no"
    sidewalk: "right"
  driving_side: left
  road:
    highway: road
    lanes:
      - type: travel
        direction: forward
        designated: motor_vehicle
      - type: travel
        designated: foot

- description: sidewalk:both=yes
  skip_python: true
  skip_kotlin: true
  tags:
    highway: "road"
    lanes: "1"
    oneway: "yes"
    shoulder: "no"
    sidewalk:both: "yes"
  driving_side: left
  road:
    highway: road
    lanes:
      - type: travel
        designated: foot
      - type: travel
        direction: forward
        designated: motor_vehicle
      - type: travel
        designated: foot

- description: sidewalk:left=yes
  skip_python: true
  skip_kotlin: true
  tags:
    highway: "road"
    lanes: "1"
    oneway: "yes"
    shoulder: "no"
    sidewalk:left: "yes"
  driving_side: left
  road:
    highway: road
    lanes:
      - type: travel
        designated: foot
      - type: travel
        direction: forward
        designated: motor_vehicle

- description: sidewalk:right=yes
  skip_python: true
  skip_kotlin: true
  tags:
    highway: "road"
    lanes: "1"
    oneway: "yes"
    shoulder: "no"
    sidewalk:right: "yes"
  driving_side: left
  road:
    highway: road
    lanes:
      - type: travel
        direction: forward
        designated: motor_vehicle
      - type: travel
        designated: foot

### Cycleways

- description: cycleway=lane
  skip_python: true
  skip_kotlin: true
  tags:
    highway: "road"
    lanes: "2"
    cycleway: lane
    sidewalk: "no"
    shoulder: "no"
  driving_side: left
  road:
    highway: road
    lanes:
      - type: travel
        direction: forward
        designated: bicycle
      - type: travel
        direction: forward
        designated: motor_vehicle
      - type: travel
        direction: backward
        designated: motor_vehicle
      - type: travel
        direction: backward
        designated: bicycle

- description: cycleway=lane oneway=yes
  skip_python: true
  skip_kotlin: true
  tags:
    highway: "road"
    lanes: "2"
    oneway: "yes"
    cycleway:left: "lane"
    sidewalk: "no"
    shoulder: "no"
  driving_side: right
  road:
    highway: road
    lanes:
      - type: travel
        direction: forward
        designated: bicycle
      - type: travel
        direction: forward
        designated: motor_vehicle
      - type: travel
        direction: forward
        designated: motor_vehicle

- description: cycleway:FORWARD=lane
  skip_python: true
  skip_kotlin: true
  tags:
    highway: "road"
    lanes: "2"
    cycleway:left: "lane"
    sidewalk: "no"
    shoulder: "no"
  driving_side: left
  road:
    highway: road
    lanes:
      - type: travel
        direction: forward
        designated: bicycle
      - type: travel
        direction: forward
        designated: motor_vehicle
      - type: travel
        direction: backward
        designated: motor_vehicle

- description: cycleway:FORWARD=lane oneway=yes
  way_id: 4188078
  mapillary: https://www.mapillary.com/app/?pKey=270752554744918
  tags:
    highway: "primary"
    lanes: "2"
    cycleway:left: "lane"
    oneway: "yes"
    sidewalk: "left"
  driving_side: left
  road:
    highway: primary
    lanes:
      - type: travel
        designated: foot
      - type: travel
        direction: forward
        designated: bicycle
      - type: travel
        direction: forward
        designated: motor_vehicle
      - type: travel
        direction: forward
        designated: motor_vehicle

- description: cycleway:BACKWARD=lane
  way_id: 49207928
  tags:
    highway: "residential"
    cycleway:right: "lane"
    sidewalk: "both"
  driving_side: left
  road:
    highway: residential
    lanes:
      - type: travel
        designated: foot
      - type: travel
        direction: forward
        designated: motor_vehicle
      - type: travel
        direction: backward
        designated: motor_vehicle
      - type: travel
        direction: backward
        designated: bicycle
      - type: travel
        designated: foot

- description: cycleway:BACKWARD=lane oneway=yes, cycleway is in the forward direction
  way_id: 428294122
  mapillary: https://www.mapillary.com/app/?pKey=503446704131825
  rust:
    expect_warnings: true
  # https://wiki.openstreetmap.org/wiki/Key:cycleway:right:oneway
  # TODO: OSM tags do not accurately reflect parking situation
  tags:
    highway: "secondary"
    bicycle: "designated"
    lanes: "2"
    oneway: "yes"
    sidewalk: "both"
    cycleway:left: "lane"
  driving_side: right
  ISO 3166-2: US-WA
  road:
    highway: secondary
    lanes:
      - type: travel
        designated: foot
      - type: travel
        direction: forward
        designated: bicycle
      - type: travel
        direction: forward
        designated: motor_vehicle
      - type: travel
        direction: forward
        designated: motor_vehicle
      - type: travel
        designated: foot

- description: cycleway:FORWARD=lane cycleway:FORWARD:oneway=no
  way_id: 534549104
  mapillary: https://www.mapillary.com/app/?pKey=1848856645291310
  # TODO: find better example with same tags
  tags:
    highway: "tertiary"
    lanes: "2"
    oneway: "yes"
    sidewalk: "both"
    cycleway:right: "track"
    cycleway:right:oneway: "no"
    oneway:bicycle: "no"
  driving_side: right
  road:
    highway: tertiary
    lanes:
      - type: travel
        designated: foot
      - type: travel
        direction: forward
        designated: motor_vehicle
      - type: travel
        direction: forward
        designated: motor_vehicle
      - type: travel
        direction: both
        designated: bicycle
      - type: travel
        designated: foot

- description: cycleway=opposite_lane oneway=yes, deprecated
  skip_python: true
  skip_kotlin: true
  rust: false
  tags:
    highway: "road"
    lanes: "1"
    oneway: "yes"
    cycleway: opposite_lane
    sidewalk: "no"
    shoulder: "no"
  driving_side: right
  road:
    highway: road
    lanes:
      - type: travel
        direction: backward
        designated: bicycle
      - type: travel
        direction: forward
        designated: motor_vehicle

- description: cycleway=opposite oneway=yes oneway:bicycle=no
  skip_python: true
  skip_kotlin: true
  tags:
    highway: "road"
    lanes: "1"
    oneway: "yes"
    oneway:bicycle: "no"
    cycleway: opposite
    sidewalk: "no"
    shoulder: "no"
  driving_side: right
  road:
    highway: road
    lanes:
      - type: travel
        direction: backward
        designated: bicycle
      - type: travel
        direction: forward
        designated: motor_vehicle

## TODO: shared cycle lanes

## TODO: cycle tracks

### Bus Lanes

## `busway` Scheme
## https://wiki.openstreetmap.org/wiki/Bus_lanes#The_busway.3D.2A_scheme

- description: busway=lane
  skip_kotlin: true
  skip_python: true
  tags:
    highway: "road"
    lanes: "4"
    sidewalk: "no"
    shoulder: "no"
    busway: lane
  driving_side: left
  road:
    highway: road
    lanes:
      - type: travel
        direction: forward
        designated: bus
      - type: travel
        direction: forward
        designated: motor_vehicle
      - type: travel
        direction: backward
        designated: motor_vehicle
      - type: travel
        direction: backward
        designated: bus

- description: busway:both=lane
  skip_kotlin: true
  skip_python: true
  tags:
    highway: "road"
    lanes: "4"
    sidewalk: "no"
    shoulder: "no"
    busway:both: lane
  driving_side: right
  road:
    highway: road
    lanes:
      - type: travel
        direction: backward
        designated: bus
      - type: travel
        direction: backward
        designated: motor_vehicle
      - type: travel
        direction: forward
        designated: motor_vehicle
      - type: travel
        direction: forward
        designated: bus

- description: busway:FORWARD=lane
  skip_kotlin: true
  skip_python: true
  tags:
    highway: "road"
    lanes: "3"
    sidewalk: "no"
    shoulder: "no"
    busway:right: lane
  driving_side: right
  road:
    highway: road
    lanes:
      - type: travel
        direction: backward
        designated: motor_vehicle
      - type: travel
        direction: forward
        designated: motor_vehicle
      - type: travel
        direction: forward
        designated: bus

- description: busway:BACKWARD=lane
  skip_kotlin: true
  skip_python: true
  rust: false
  tags:
    highway: "road"
    lanes: "3"
    sidewalk: "no"
    shoulder: "no"
    busway:right: lane
  driving_side: left
  road:
    highway: road
    lanes:
      - type: travel
        direction: forward
        designated: motor_vehicle
      - type: travel
        direction: backward
        designated: motor_vehicle
      - type: travel
        direction: backward
        designated: bus

- description: busway=opposite_lane, deprecated
  skip_python: true
  skip_kotlin: true
  rust: false
  tags:
    highway: "road"
    lanes: "2"
    sidewalk: "no"
    shoulder: "no"
    busway: opposite_lane
  driving_side: left
  road:
    highway: road
    lanes:
      - type: travel
        direction: forward
        designated: motor_vehicle
      - type: travel
        direction: backward
        designated: bus

## `bus:lanes` Scheme
## https://wiki.openstreetmap.org/wiki/Bus_lanes#The_bus:lanes.3D.2A_scheme

- description: bus:lanes=designated|
  skip_python: true
  skip_kotlin: true
  tags:
    highway: "road"
    lanes: "2"
    sidewalk: "no"
    shoulder: "no"
    bus:lanes: "designated|"
  driving_side: left
  road:
    highway: road
    lanes:
      - type: travel
        direction: forward
        designated: bus
      - type: travel
        direction: backward
        designated: motor_vehicle

- description: psv:lanes=|yes|designated|no
  skip_python: true
  skip_kotlin: true
  tags:
    highway: "road"
    lanes: "4"
    sidewalk: "no"
    shoulder: "no"
    psv:lanes: "|yes|designated|no"
  driving_side: right
  road:
    highway: road
    lanes:
      - type: travel
        direction: backward
        designated: motor_vehicle
      - type: travel
        direction: backward
        designated: motor_vehicle
      - type: travel
        direction: forward
        designated: bus
      - type: travel
        direction: forward
        designated: motor_vehicle

- description: "bus:lanes:forward=designated|"
  skip_python: true
  skip_kotlin: true
  rust: false # see next test
  tags:
    highway: "road"
    sidewalk: "no"
    shoulder: "no"
    lanes: "3"
    lanes:forward: "2"
    bus:lanes:forward: "designated|"
  driving_side: right
  road:
    highway: road
    lanes:
      - type: travel
        direction: backward
        designated: motor_vehicle
      - type: travel
        direction: forward
        designated: bus
      - type: travel
        direction: forward
        designated: motor_vehicle

- description: "bus:lanes:forward=designated| with lane hint"
  skip_python: true
  skip_kotlin: true
  tags:
    highway: "road"
    sidewalk: "no"
    shoulder: "no"
    lanes: "3"
    lanes:forward: "2"
    bus:lanes:forward: "designated|"
  driving_side: right
  road:
    highway: road
    lanes:
      - type: travel
        direction: backward
        designated: motor_vehicle
      - type: travel
        direction: forward
        designated: bus
      - type: travel
        direction: forward
        designated: motor_vehicle

- description: bus:lanes:backward=designated
  skip_python: true
  skip_kotlin: true
  tags:
    highway: "road"
    lanes: "2"
    sidewalk: "no"
    shoulder: "no"
    bus:lanes:backward: "designated"
  driving_side: left
  road:
    highway: road
    lanes:
      - type: travel
        direction: forward
        designated: motor_vehicle
      - type: travel
        direction: backward
        designated: bus

## Mixed Schemes

# busway=* and lanes:bus=*
- way_id: 988980354
  description: busway=* and lanes:bus=*
  driving_side: right
  rust:
    expect_warnings: true
  tags:
    highway: primary
    busway: lane
    hgv: local
    lanes:bus: "2"
    lit: "yes"
    maxspeed: 25 mph
    name: East 42nd Street
    sidewalk: both
    surface: asphalt
  road:
    highway: primary
    lanes:
      - type: travel
        designated: foot
      - type: travel
        direction: backward
        designated: bus
        max_speed:
          unit: mph
          value: 25
      - type: travel
        direction: backward
        designated: motor_vehicle
        max_speed:
          unit: mph
          value: 25
      - type: travel
        direction: forward
        designated: motor_vehicle
        max_speed:
          unit: mph
          value: 25
      - type: travel
        direction: forward
        designated: bus
        max_speed:
          unit: mph
          value: 25
      - type: travel
        designated: foot

### Combination
# TODO

### Lifecycle

## Construction
- description: construction
  skip_python: true
  skip_kotlin: true
  tags:
    highway: "construction"
    construction: "road"
    lanes: "1"
    oneway: "yes"
    shoulder: "no"
    sidewalk: "no"
  driving_side: left
  # TODO: nest this so we can check highway type
  road:
    highway: road
    lanes:
      - type: travel
        direction: forward
        designated: motor_vehicle

### To Sort
# The following still need to be categorized

- way_id: 8591383
  mapillary: https://www.mapillary.com/app/?pKey=3963080753774579
  description: a bidirectional cycleway, oneway:bicycle
  # TODO: cycleway tagged as track, but appears to be a lane
  tags:
    highway: tertiary
    lanes: "1"
    oneway: "yes"
    sidewalk: both
    cycleway:left: track
    oneway:bicycle: "no"
  driving_side: right
  ISO 3166-2: US-WA
  output:
    - type: travel
      designated: foot
    - type: travel
      direction: both
      designated: bicycle
    - type: travel
      direction: forward
      designated: motor_vehicle
    - type: travel
      designated: foot

# A slight variation of the above, using cycleway:left:oneway:no, which should be equivalent
- way_id: 8591383
  mapillary: https://www.mapillary.com/app/?pKey=3963080753774579
  description: a bidirectional cycleway, cycleway:left
  tags:
    highway: tertiary
    lanes: "1"
    oneway: "yes"
    sidewalk: both
    cycleway:left: track
    cycleway:left:oneway: "no"
  driving_side: right
  ISO 3166-2: US-WA
  output:
    - type: travel
      designated: foot
    - type: travel
      direction: both
      designated: bicycle
    - type: travel
      direction: forward
      designated: motor_vehicle
    - type: travel
      designated: foot

- way_id: 353690151
  mapillary: https://www.mapillary.com/app/?pKey=814030435898295
  # TODO: parking not visible in mapillary
  # TODO: tram line not supported
  tags:
    highway: secondary
    lanes: "4"
    sidewalk: both
    parking:lane:both: parallel
    cycleway:right: track
    cycleway:right:oneway: "no"
  driving_side: right
  ISO 3166-2: US-WA
  output:
    - type: travel
      designated: foot
    - type: parking
      direction: backward
      designated: motor_vehicle
    - type: travel
      direction: backward
      designated: motor_vehicle
    - type: travel
      direction: backward
      designated: motor_vehicle
    - type: travel
      direction: forward
      designated: motor_vehicle
    - type: travel
      direction: forward
      designated: motor_vehicle
    - type: travel
      direction: both
      designated: bicycle
    - type: parking
      direction: forward
      designated: motor_vehicle
    - type: travel
      designated: foot

- way_id: 389654080
  mapillary: https://www.mapillary.com/app/?pKey=331760328316020
  rust:
    expect_warnings: true # deprecated centre_turn_lane
  # TODO: the cycleway is actually two marked lanes,
  # how should we know that given the tags or what should the tags be?
  tags:
    highway: secondary
    lanes: "2"
    sidewalk: both
    parking:lane:left: parallel
    parking:lane:right: no_stopping
    centre_turn_lane: "yes"
    cycleway:right: track
    cycleway:right:oneway: "no"
  driving_side: right
  ISO 3166-2: US-WA
  output:
    - type: travel
      designated: foot
    - type: parking
      direction: backward
      designated: motor_vehicle
    - type: travel
      direction: backward
      designated: motor_vehicle
    - type: travel
      direction: both
      designated: motor_vehicle
    - type: travel
      direction: forward
      designated: motor_vehicle
    - type: travel
      direction: both
      designated: bicycle
    - type: travel
      designated: foot

- way_id: 369623526
  # OSM Version #9
  mapillary: https://www.mapillary.com/app/?pKey=839524790321923
  # TODO: check if cycleway:left=opposite_track for RHT is valid, rust disabled
  rust: false
  # TODO: parking lane is not parallel
  tags:
    highway: residential
    lanes: "1"
    oneway: "yes"
    sidewalk: both
    parking:lane:right: diagonal
    cycleway:left: opposite_track
    oneway:bicycle: "no"
  driving_side: right
  ISO 3166-2: US-WA
  output:
    - type: travel
      designated: foot
    - type: travel
      direction: both
      designated: bicycle
    - type: travel
      direction: forward
      designated: motor_vehicle
    - type: parking
      direction: forward
      designated: motor_vehicle
    - type: travel
      designated: foot

- way_id: 777565028
  comment: "TODO: image; TODO: example with oneway assumed to be no"
  tags:
    highway: residential
    oneway: "no"
    sidewalk: both
  driving_side: left
  output:
    - type: travel
      designated: foot
    - type: travel
      direction: forward
      designated: motor_vehicle
    - type: travel
      direction: backward
      designated: motor_vehicle
    - type: travel
      designated: foot

- way_id: 224637155
  mapillary: https://www.mapillary.com/app/?pKey=3687326814728481
  comment: "TODO: missing cycleway:left and busway tags"
  tags:
    highway: primary
    lanes: "2"
    oneway: "yes"
    sidewalk: left
  driving_side: left
  output:
    - type: travel
      designated: foot
    - type: travel
      direction: forward
      designated: motor_vehicle
    - type: travel
      direction: forward
      designated: motor_vehicle

<<<<<<< HEAD
- description: "3 lanes"
  way_id: 898731283
  comment: "guess that an odd number of lanes will be divided favouring the forward direction with a warning"
=======
- way_id: 898731283
  comment: guess that an odd number of lanes will be divided favouring the forward direction with a warning
  rust:
    expect_warnings: true
>>>>>>> a264b3c2
  tags:
    highway: "road"
    lanes: "3"
    sidewalk: "both"
  driving_side: "left"
  road:
    highway: road
    lanes:
      - type: travel
        designated: foot
      - type: travel
        direction: forward
        designated: motor_vehicle
      - type: travel
        direction: forward
        designated: motor_vehicle
      - type: travel
        direction: backward
        designated: motor_vehicle
      - type: travel
        designated: foot

# I didn't look for a real example of this
- description: "5 lanes"
<<<<<<< HEAD
  comment: "guess that an odd number of lanes will be divided favouring the forward direction with a warning"
=======
  comment: guess that an odd number of lanes will be divided favouring the forward direction with a warning
  rust:
    expect_warnings: true
>>>>>>> a264b3c2
  tags:
    highway: "road"
    lanes: "5"
    sidewalk: "no"
  driving_side: right
  road:
    highway: road
    lanes:
      - type: shoulder
      - type: travel
        direction: backward
        designated: motor_vehicle
      - type: travel
        direction: backward
        designated: motor_vehicle
      - type: travel
        direction: forward
        designated: motor_vehicle
      - type: travel
        direction: forward
        designated: motor_vehicle
      - type: travel
        direction: forward
        designated: motor_vehicle
      - type: shoulder
<<<<<<< HEAD

- description: "lanes, lanes:backward"
  comment: "assume lanes:forward to be lanes - lanes:backward"
  rust: false
  skip_python: true
  skip_kotlin: true
  tags:
    highway: "road"
    lanes: "4"
    lanes:backward: "1"
    sidewalk: "no"
  driving_side: right
  road:
    highway: road
    lanes:
      - type: shoulder
      - type: travel
        direction: backward
        designated: motor_vehicle
      - type: travel
        direction: forward
        designated: motor_vehicle
      - type: travel
        direction: forward
        designated: motor_vehicle
      - type: travel
        direction: forward
        designated: motor_vehicle
      - type: shoulder

- description: "a narrow alleyway tagged lanes=1"
  way_id: 335668924
  rust: false
  skip_python: true
  skip_kotlin: true
  tags:
    highway: "service"
    lanes: "1"
  driving_side: right
  road:
=======

- description: assume lanes:forward to be lanes - lanes:backward
  skip_python: true
  skip_kotlin: true
  tags:
    highway: secondary
    lanes: 4
    lanes:backward: 1
    sidewalk: no
  driving_side: right
  road:
    highway: secondary
    lanes:
      - type: shoulder
      - type: travel
        direction: backward
        designated: motor_vehicle
      - type: travel
        direction: forward
        designated: motor_vehicle
      - type: travel
        direction: forward
        designated: motor_vehicle
      - type: travel
        direction: forward
        designated: motor_vehicle
      - type: shoulder

- way_id: 335668924
  description: a narrow alleyway tagged lanes=1
  skip_python: true
  skip_kotlin: true
  tags:
    highway: "service"
    lanes: "1"
  driving_side: right
  road:
>>>>>>> a264b3c2
    highway: service
    lanes:
      - type: shoulder
      - type: travel
        direction: both
        designated: motor_vehicle
      - type: shoulder

- way_id: 13859146
  rust: false
  tags:
    highway: "secondary"
    busway:both: "lane"
    lanes: "4"
    maxspeed: "50"
    name: Rue Gabriel Péri
    ref: D 986
    surface: asphalt
  driving_side: right
  output:
    - type: travel
      direction: backward
      designated: bus
    - type: travel
      direction: backward
      designated: motor_vehicle
    - type: travel
      direction: forward
      designated: motor_vehicle
    - type: travel
      direction: forward
      designated: bus

- way_id: 84867915
  rust: false
  tags:
    highway: "secondary"
    busway:right: lane
    cycleway:right: share_busway
    lanes: "2"
    maxspeed: "30"
    name: Boulevard Raspail
    oneway: "yes"
    surface: asphalt
  driving_side: right
  output:
    - type: travel
      direction: forward
      designated: motor_vehicle
    - type: travel
      direction: forward
      designated: bus

- way_id: 323605308
  rust: false
  tags:
    highway: "primary"
    bus:lanes: "yes|yes|designated"
    busway:right: "lane"
    cycleway:right: "share_busway"
    lanes: "3"
    lanes:psv: "1"
    lit: "yes"
    maxspeed: "30"
    name: "Quai Aimé Césaire"
    oneway: "yes"
    psv:lanes: "yes|yes|designated"
    surface: "asphalt"
    taxi:lanes: "yes|yes|designated"
  driving_side: right
  output:
    - type: travel
      direction: forward
      designated: motor_vehicle
    - type: travel
      direction: forward
      designated: motor_vehicle
    - type: travel
      direction: forward
      # TODO: psv?
      designated: bus

- skip_python: true
  skip_kotlin: true
  way_id: 490351863
  rust: false
  tags:
    cycleway:right: share_busway
    highway: secondary
    lanes: "3"
    lanes:psv: "1"
    lit: "yes"
    maxspeed: "50"
    name: Kurfürstendamm
    note: Ergänzungsstraße mit besonderer Bedeutung
    oneway: "yes"
    postal_code: "10719"
    psv:lanes: yes|designated|yes
    sidewalk: right
    surface: asphalt
    turn:lanes: left;through|none|right
    vehicle:lanes: yes|no|yes
    wikidata: Q160272
    wikipedia: de:Kurfürstendamm
  driving_side: right
  output:
    - type: travel
      direction: forward
      designated: motor_vehicle
    - type: travel
      direction: forward
      designated: bus
    - type: travel
      direction: forward
      designated: motor_vehicle
    - type: travel
      designated: foot

- skip_python: true
  skip_kotlin: true
  link: https://wiki.openstreetmap.org/wiki/Lanes
  rust: false
  tags:
    lanes: "3"
    oneway: "yes"
    maxspeed:lanes: 100|100|80
  driving_side: right
  output:
    - type: travel
      direction: forward
      designated: motor_vehicle
      max_speed: 100
    - type: travel
      direction: forward
      designated: motor_vehicle
      max_speed: 100
    - type: travel
      direction: forward
      designated: motor_vehicle
      max_speed: 80

- skip_python: true
  skip_kotlin: true
  link: https://wiki.openstreetmap.org/wiki/Bus_lanes
  rust: false
  tags:
    highway: secondary
    oneway: "yes"
    lanes: "3"
    busway:right: lane
    cycleway: share_busway
  driving_side: right
  output:
    - type: travel
      direction: forward
      designated: motor_vehicle
    - type: travel
      direction: forward
      designated: motor_vehicle
    - type: travel
      direction: forward
      designated: bus<|MERGE_RESOLUTION|>--- conflicted
+++ resolved
@@ -1185,16 +1185,11 @@
       direction: forward
       designated: motor_vehicle
 
-<<<<<<< HEAD
 - description: "3 lanes"
   way_id: 898731283
   comment: "guess that an odd number of lanes will be divided favouring the forward direction with a warning"
-=======
-- way_id: 898731283
-  comment: guess that an odd number of lanes will be divided favouring the forward direction with a warning
   rust:
     expect_warnings: true
->>>>>>> a264b3c2
   tags:
     highway: "road"
     lanes: "3"
@@ -1219,13 +1214,9 @@
 
 # I didn't look for a real example of this
 - description: "5 lanes"
-<<<<<<< HEAD
   comment: "guess that an odd number of lanes will be divided favouring the forward direction with a warning"
-=======
-  comment: guess that an odd number of lanes will be divided favouring the forward direction with a warning
   rust:
     expect_warnings: true
->>>>>>> a264b3c2
   tags:
     highway: "road"
     lanes: "5"
@@ -1251,11 +1242,9 @@
         direction: forward
         designated: motor_vehicle
       - type: shoulder
-<<<<<<< HEAD
 
 - description: "lanes, lanes:backward"
   comment: "assume lanes:forward to be lanes - lanes:backward"
-  rust: false
   skip_python: true
   skip_kotlin: true
   tags:
@@ -1292,45 +1281,6 @@
     lanes: "1"
   driving_side: right
   road:
-=======
-
-- description: assume lanes:forward to be lanes - lanes:backward
-  skip_python: true
-  skip_kotlin: true
-  tags:
-    highway: secondary
-    lanes: 4
-    lanes:backward: 1
-    sidewalk: no
-  driving_side: right
-  road:
-    highway: secondary
-    lanes:
-      - type: shoulder
-      - type: travel
-        direction: backward
-        designated: motor_vehicle
-      - type: travel
-        direction: forward
-        designated: motor_vehicle
-      - type: travel
-        direction: forward
-        designated: motor_vehicle
-      - type: travel
-        direction: forward
-        designated: motor_vehicle
-      - type: shoulder
-
-- way_id: 335668924
-  description: a narrow alleyway tagged lanes=1
-  skip_python: true
-  skip_kotlin: true
-  tags:
-    highway: "service"
-    lanes: "1"
-  driving_side: right
-  road:
->>>>>>> a264b3c2
     highway: service
     lanes:
       - type: shoulder
