--- conflicted
+++ resolved
@@ -7,9 +7,6 @@
 use crate::metric::{Metre, Speed};
 use crate::road::{Designated, Direction, Lane, Road};
 use crate::tag::{Highway, TagKey, Tags, HIGHWAY, LIFECYCLE};
-<<<<<<< HEAD
-use crate::transform::error::{RoadError, RoadFromTags, RoadMsg, RoadWarnings};
-=======
 use crate::transform::error::{RoadError, RoadWarnings};
 use crate::transform::RoadFromTags;
 
@@ -17,25 +14,18 @@
 pub use error::TagsToLanesMsg;
 
 mod access_by_lane;
->>>>>>> a5a40dd7
+
+mod lane;
+use lane::{CentreTurnLaneScheme, LanesScheme};
 
 mod modes;
 use modes::LanesBusScheme;
 
 mod separator;
-<<<<<<< HEAD
-use separator::{lane_to_inner_edge_separator, lane_to_outer_edge_separator, lanes_to_separator};
-
-mod lane;
-use lane::{CentreTurnLaneScheme, LanesScheme};
-
-use self::modes::BuswayScheme;
-=======
 use separator::{
     lane_pair_to_semantic_separator, lane_to_inner_edge_separator, lane_to_outer_edge_separator,
     semantic_separator_to_lane,
 };
->>>>>>> a5a40dd7
 
 #[non_exhaustive]
 pub struct Config {
@@ -145,9 +135,8 @@
             Some(v) => Self::Direct(v),
         }
     }
-<<<<<<< HEAD
-
-    fn _map<U, F: FnOnce(T) -> U>(self, func: F) -> Infer<U> {
+
+    fn map<U, F: FnOnce(T) -> U>(self, func: F) -> Infer<U> {
         match self {
             Self::None => Infer::None,
             Self::Guessed(v) => Infer::Guessed(func(v)),
@@ -163,16 +152,6 @@
             Self::Default(v) => Infer::Default(func(v)),
             Self::Calculated(v) => Infer::Calculated(func(v)),
             Self::Direct(v) => Infer::Direct(func(v)),
-=======
-    pub fn map<U, F>(self, f: F) -> Infer<U>
-    where
-        F: FnOnce(T) -> U,
-    {
-        match self {
-            Infer::None => Infer::None,
-            Infer::Default(x) => Infer::Default(f(x)),
-            Infer::Direct(x) => Infer::Direct(f(x)),
->>>>>>> a5a40dd7
         }
     }
 }
