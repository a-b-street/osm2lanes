### Tests for osm2lanes
###
### Tests are ordered as follows, from out to in, top to bottom:
### - simple to complex
### - rural to urban
### - By infrastructure:
###   - car-centric 
###   - pedestrian 
###   - cycleways
###   - busways
###   - heavy goods vehicles
###   - other
### - By country alphabetically, where we identify the following countries of special interest:
###   - United Kingdom: LHT, and `psv` usage.
###   - Netherlands: cycleways, and roads with only cars and busses
###     (a separate OSM way often exists for pedestrians and cyclists).
###   - TODO: more?
### - esoteric to realistic
###
### Tests are stored as a list of mappings in yaml.
### Prefer real examples over esoteric examples.
### Esoteric examples should have a description.
### Real examples should have a way_id, and either an image or mapillary link.
### To provide context clues for the locale, the following are provided:
### - driving_side: left or right
### - iso-3166-2: e.g. US-CA
### Tags are a map of strings from OSM, however irrelevant tags may be omitted.
### Output are the lanes, matching the spec.
### Each language defines a way to skip its tests (e.g. skip_kotlin)
###
### An example of the complete structure:
### - description: "An x lane road with y and z"
### - way_id: 123456789
###   image: "https://www.com/"
###   mapillary: https://www.mapillary.com/app/?pKey=123456789
###   skip_kotlin: true
###   tags:
###     highway: trunk
###     lanes: '2'
###   driving_side: right
###   ISO 3166-2: CA-YT
###   output:
###   - type: shoulder
###   - type: separator
###     markings:
###     - style: solid_line
###       color: white
###   - type: travel
###     direction: backward
###     designated: motor_vehicle
###

### Trivial, Rural

- description: "Great Northern Highway, a 2 lane rural road."
  way_id: 62176050
  image: "https://upload.wikimedia.org/wikipedia/commons/4/44/Onderweg_-_Fitzroy_Crossing_-_Purnululu_%288991950691%29.jpg"
  rust:
    separator: false
  tags:
    highway: trunk
    surface: asphalt
  driving_side: left
  ISO 3166-2: AU-WA
  output:
  - type: shoulder
  - type: separator
    markings:
    - style: solid_line
      color: white
  - type: travel
    direction: forward
    designated: motor_vehicle
  - type: separator
    markings:
    - style: dotted_line
      color: white
  - type: travel
    direction: backward
    designated: motor_vehicle
  - type: separator
    markings:
    - style: solid_line
      color: white
  - type: shoulder

- description: "Alaska Highway, a 2 lane rural road."
  way_id: 159276650
  image: "https://www.travelyukon.com/sites/default/files/styles/hero_crop/public/hero/2017-10/alaskahighway_fn.jpg.jpeg?itok=GSSh7NDZ"
  rust:
    separator: false
  tags:
    highway: trunk
    lanes: '2'
    surface: paved
  driving_side: right
  ISO 3166-2: CA-YT
  output:
  - type: shoulder
  - type: separator
    markings:
    - style: solid_line
      color: white
  - type: travel
    direction: backward
    designated: motor_vehicle
  - type: separator
    markings:
    - style: dotted_line
      color: yellow
  - type: travel
    direction: forward
    designated: motor_vehicle
  - type: separator
    markings:
    - style: solid_line
      color: white
  - type: shoulder

### Multi-lane Trunk

- way_id: 380103730
  description: Japanese Expressway
  mapillary: https://www.mapillary.com/app/?pKey=2655760771400441
  skip_python: true
  rust: false
  tags:
    highway: motorway
    lanes: '2'
    oneway: 'yes'
    maxspeed: '100'
    ref: E1A
  driving_side: left
  ISO 3166-2: JP-25
  output:
  # TODO: emergency breakdown lane tagging
  - type: parking
    direction: forward
    designated: motor_vehicle
  - type: separator
    markings:
    - style: solid_line
      color: white
  - type: travel
    direction: forward
    designated: motor_vehicle
  - type: separator
    markings:
    - style: dotted_line
      color: white
  - type: travel
    direction: forward
    designated: motor_vehicle
  - type: separator
    markings:
    - style: solid_line
      color: white

- way_id: 560651884
  description: Italian Autostrada, motorway in mountainous terrain with no shoulder
  mapillary: https://www.mapillary.com/app/?pKey=998353037635549
  rust: false
  tags:
    highway: motorway
    lanes: '2'
    oneway: 'yes'
    surface: asphalt
    toll: 'yes'
    maxspeed: '110'
    nat_ref: A12
    int_ref: E 80
  driving_side: right
  ISO 3166-2: IT-42
  output:
  - type: separator
    markings:
    - style: solid_line
      color: white
  - type: travel
    direction: forward
    designated: motor_vehicle
  - type: separator
    markings:
    - style: dotted_line
      color: white
  - type: travel
    direction: forward
    designated: motor_vehicle
  - type: separator
    markings:
    - style: solid_line
      color: white

### City
# TODO

### Pedestrian

- way_id: 40297361
  mapillary: https://www.mapillary.com/app/?pKey=619551292322212
  skip_python: true
  rust: false
  tags:
    highway: steps
  driving_side: right
  ISO 3166-2: CH-VS
  output:
  - type: travel
    designated: foot

### Cycleways
# TODO

### Busways

## Busway Scheme
## https://wiki.openstreetmap.org/wiki/Bus_lanes#The_busway.3D.2A_scheme

## Mixed Schemes

# busway=* and lanes:bus=*
- way_id: 988980354
  description: busway=* and lanes:bus=*
  driving_side: right
  tags:
    highway: primary
    busway: lane
    hgv: local
    lanes:bus: '2'
    lit: 'yes'
    maxspeed: 25 mph
    name: East 42nd Street
    sidewalk: both
    surface: asphalt
  output:
  - type: travel
    designated: foot
  - type: travel
    direction: backward
    designated: bus
  - type: travel
    direction: backward
    designated: motor_vehicle
  - type: travel
    direction: forward
    designated: motor_vehicle
  - type: travel
    direction: forward
    designated: bus
  - type: travel
    designated: foot

### Combination
# TODO

### Other
# TODO

### To Sort
# The following still need to be categorized
- way_id: 428294122
  mapillary: https://www.mapillary.com/app/?pKey=503446704131825
  description: with oneway=yes, a cycleway:*=* is in the forward direction. https://wiki.openstreetmap.org/wiki/Key:cycleway:right:oneway
  # TODO: OSM tags do not accurately reflect parking situation
  tags:
    highway: secondary
    bicycle: designated
    lanes: '2'
    oneway: 'yes'
    sidewalk: both
    cycleway:left: lane
  driving_side: right
  ISO 3166-2: US-WA
  output:
  - type: travel
    designated: foot
  - type: travel
    direction: forward
    designated: bicycle
  - type: travel
    direction: forward
    designated: motor_vehicle
  - type: travel
    direction: forward
    designated: motor_vehicle
  - type: travel
    designated: foot

- way_id: 8591383
  mapillary: https://www.mapillary.com/app/?pKey=3963080753774579
  description: a bidirectional cycleway
  # TODO: cycleway tagged as track, but appears to be a lane
  tags:
    highway: tertiary
    lanes: '1'
    oneway: 'yes'
    sidewalk: both
    cycleway:left: track
    oneway:bicycle: 'no'
  driving_side: right
  ISO 3166-2: US-WA
  output:
  - type: travel
    designated: foot
  - type: travel
    direction: both
    designated: bicycle
  - type: travel
    direction: forward
    designated: motor_vehicle
  - type: travel
    designated: foot

# A slight variation of the above, using cycleway:left:oneway:no, which should be equivalent
- way_id: 8591383
  mapillary: https://www.mapillary.com/app/?pKey=3963080753774579
  description: a bidirectional cycleway
  tags:
    highway: tertiary
    lanes: '1'
    oneway: 'yes'
    sidewalk: both
    cycleway:left: track
    cycleway:left:oneway: 'no'
  driving_side: right
  ISO 3166-2: US-WA
  output:
  - type: travel
    designated: foot
  - type: travel
    direction: both
    designated: bicycle
  - type: travel
    direction: forward
    designated: motor_vehicle
  - type: travel
    designated: foot

- way_id: 353690151
  mapillary: https://www.mapillary.com/app/?pKey=814030435898295
  comment: 'TODO: parking not visible in mapillary; TODO: tram line not supported'
  tags:
    highway: secondary
    lanes: '4'
    sidewalk: both
    parking:lane:both: parallel
    cycleway:right: track
    cycleway:right:oneway: 'no'
  driving_side: right
  ISO 3166-2: US-WA
  output:
  - type: travel
    designated: foot
  - type: parking
    direction: backward
    designated: motor_vehicle
  - type: travel
    direction: backward
    designated: motor_vehicle
  - type: travel
    direction: backward
    designated: motor_vehicle
  - type: travel
    direction: forward
    designated: motor_vehicle
  - type: travel
    direction: forward
    designated: motor_vehicle
  - type: travel
    direction: both
    designated: bicycle
  - type: parking
    direction: forward
    designated: motor_vehicle
  - type: travel
    designated: foot

- way_id: 389654080
  mapillary: https://www.mapillary.com/app/?pKey=331760328316020
  comment: 'TODO: the cycleway is actually two marked lanes, how should we know that
    given the tags or what should the tags be?'
  tags:
    highway: secondary
    lanes: '2'
    sidewalk: both
    parking:lane:left: parallel
    parking:lane:right: no_stopping
    centre_turn_lane: 'yes'
    cycleway:right: track
    cycleway:right:oneway: 'no'
  driving_side: right
  ISO 3166-2: US-WA
  output:
  - type: travel
    designated: foot
  - type: parking
    direction: backward
    designated: motor_vehicle
  - type: travel
    direction: backward
    designated: motor_vehicle
  - type: travel
    direction: both
    designated: motor_vehicle
  - type: travel
    direction: forward
    designated: motor_vehicle
  - type: travel
    direction: both
    designated: bicycle
  - type: travel
    designated: foot

- way_id: 369623526
  mapillary: https://www.mapillary.com/app/?pKey=839524790321923
  comment: 'OSM Version #9; check if cycleway:left=opposite_track for RHT is valid (rust);
    TODO: parking lane is not parallel'
  rust: false
  tags:
    highway: residential
    lanes: '1'
    oneway: 'yes'
    sidewalk: both
    parking:lane:right: diagonal
    cycleway:left: opposite_track
    oneway:bicycle: 'no'
  driving_side: right
  ISO 3166-2: US-WA
  output:
  - type: travel
    designated: foot
  - type: travel
    direction: both
    designated: bicycle
  - type: travel
    direction: forward
    designated: motor_vehicle
  - type: parking
    direction: forward
    designated: motor_vehicle
  - type: travel
    designated: foot

- way_id: 534549104
  mapillary: https://www.mapillary.com/app/?pKey=1848856645291310
  comment: 'TODO: find better example with same tags'
  tags:
    lanes: '2'
    oneway: 'yes'
    sidewalk: both
    cycleway:right: track
    cycleway:right:oneway: 'no'
    oneway:bicycle: 'no'
  driving_side: right
  output:
  - type: travel
    designated: foot
  - type: travel
    direction: forward
    designated: motor_vehicle
  - type: travel
    direction: forward
    designated: motor_vehicle
  - type: travel
    direction: both
    designated: bicycle
  - type: travel
    designated: foot

- way_id: 777565028
  comment: 'TODO: image; TODO: example with oneway assumed to be no'
  tags:
    highway: residential
    oneway: 'no'
    sidewalk: both
  driving_side: left
  output:
  - type: travel
    designated: foot
  - type: travel
    direction: forward
    designated: motor_vehicle
  - type: travel
    direction: backward
    designated: motor_vehicle
  - type: travel
    designated: foot

- way_id: 224637155
  mapillary: https://www.mapillary.com/app/?pKey=3687326814728481
  comment: 'TODO: missing cycleway:left and busway tags'
  tags:
    highway: primary
    lanes: '2'
    oneway: 'yes'
    sidewalk: left
  driving_side: left
  output:
  - type: travel
    designated: foot
  - type: travel
    direction: forward
    designated: motor_vehicle
  - type: travel
    direction: forward
    designated: motor_vehicle

- way_id: 4188078
  mapillary: https://www.mapillary.com/app/?pKey=270752554744918
  rust: false
  tags:
    lanes: '2'
    cycleway:left: lane
    oneway: 'yes'
    sidewalk: left
  driving_side: left
  output:
  - type: travel
    designated: foot
  - type: travel
    direction: forward
    designated: bicycle
  - type: travel
    direction: forward
    designated: motor_vehicle
  - type: travel
    direction: forward
    designated: motor_vehicle

- way_id: 49207928
<<<<<<< HEAD
  rust: false
=======
>>>>>>> df175c43
  tags:
    cycleway:right: lane
    sidewalk: both
  driving_side: left
  output:
  - type: travel
    designated: foot
  - type: travel
    direction: forward
    designated: motor_vehicle
  - type: travel
    direction: backward
    designated: motor_vehicle
  - type: travel
    direction: backward
    designated: bicycle
  - type: travel
    designated: foot

- way_id: 898731283
  comment: how should an odd number of lanes forward/backwards be split without any clues?
  tags:
    lanes: '3'
    sidewalk: both
  driving_side: left
  output:
  - type: travel
    designated: foot
  - type: travel
    direction: forward
    designated: motor_vehicle
  - type: travel
    direction: forward
    designated: motor_vehicle
  - type: travel
    direction: backward
    designated: motor_vehicle
  - type: travel
    designated: foot

# I didn't look for a real example of this
- tags:
    lanes: '5'
    sidewalk: none
  driving_side: right
  output:
  - type: shoulder
  - type: travel
    direction: backward
    designated: motor_vehicle
  - type: travel
    direction: backward
    designated: motor_vehicle
  - type: travel
    direction: forward
    designated: motor_vehicle
  - type: travel
    direction: forward
    designated: motor_vehicle
  - type: travel
    direction: forward
    designated: motor_vehicle
  - type: shoulder

- way_id: 335668924
  tags:
    lanes: '1'
    sidewalk: none
  driving_side: right
  output:
  - type: shoulder
  - type: travel
    direction: backward
    designated: motor_vehicle
  - type: travel
    direction: forward
    designated: motor_vehicle
  - type: shoulder

<<<<<<< HEAD
- way_id: 988980354
  driving_side: right
  rust: false
  tags:
    busway: lane
    hgv: local
    highway: primary
    lanes:bus: '2'
    lit: 'yes'
    maxspeed: 25 mph
    name: East 42nd Street
    sidewalk: both
    surface: asphalt
    wikidata: Q110061
    wikipedia: en:42nd Street (Manhattan)
  output:
  - type: travel
    designated: foot
  - type: travel
    direction: backward
    designated: bus
  - type: travel
    direction: backward
    designated: motor_vehicle
  - type: travel
    direction: forward
    designated: motor_vehicle
  - type: travel
    direction: forward
    designated: bus
  - type: travel
    designated: foot

- way_id: 13859146
  rust: false  
=======
- skip_rust: true
  way_id: 13859146
  mapillary: https://www.mapillary.com/app/?pKey=1491728521220443,
  # TODO: missing parking and sidewalks
>>>>>>> df175c43
  tags:
    busway:both: lane
    highway: secondary
    lanes: '4'
    maxspeed: '50'
    name: Rue Gabriel Péri
    ref: D 986
    surface: asphalt
  driving_side: right
  output:
  - type: travel
    direction: backward
    designated: bus
  - type: travel
    direction: backward
    designated: motor_vehicle
  - type: travel
    direction: forward
    designated: motor_vehicle
  - type: travel
    direction: forward
    designated: bus

- way_id: 84867915
  rust: false
  tags:
    busway:right: lane
    cycleway:right: share_busway
    highway: secondary
    lanes: '2'
    maxspeed: '30'
    name: Boulevard Raspail
    oneway: 'yes'
    surface: asphalt
  driving_side: right
  output:
  - type: travel
    direction: forward
    designated: motor_vehicle
  - type: travel
    direction: forward
    designated: bus

- way_id: 323605308
  rust: false
  tags:
    bus:lanes: yes|yes|designated
    busway:right: lane
    cycleway:right: share_busway
    highway: primary
    lanes: '3'
    lanes:psv: '1'
    lit: 'yes'
    maxspeed: '30'
    name: Quai Aimé Césaire
    oneway: 'yes'
    psv:lanes: yes|yes|designated
    surface: asphalt
    taxi:lanes: yes|yes|designated
  driving_side: right
  output:
  - type: travel
    direction: forward
    designated: motor_vehicle
  - type: travel
    direction: forward
    designated: motor_vehicle
  - type: travel
    direction: forward
    # TODO: psv?
    designated: bus

- skip_python: true
  skip_kotlin: true
  way_id: 490351863
  rust: false
  tags:
    cycleway:right: share_busway
    highway: secondary
    lanes: '3'
    lanes:psv: '1'
    lit: 'yes'
    maxspeed: '50'
    name: Kurfürstendamm
    note: Ergänzungsstraße mit besonderer Bedeutung
    oneway: 'yes'
    postal_code: '10719'
    psv:lanes: yes|designated|yes
    sidewalk: right
    surface: asphalt
    turn:lanes: left;through|none|right
    vehicle:lanes: yes|no|yes
    wikidata: Q160272
    wikipedia: de:Kurfürstendamm
  driving_side: right
  output:
  - type: travel
    direction: forward
    designated: motor_vehicle
  - type: travel
    direction: forward
    designated: bus
  - type: travel
    direction: forward
    designated: motor_vehicle
  - type: travel
    designated: foot

- skip_python: true
  skip_kotlin: true
  link: https://wiki.openstreetmap.org/wiki/Lanes
  rust: false
  tags:
    lanes: '3'
    oneway: 'yes'
    maxspeed:lanes: 100|100|80
  driving_side: right
  output:
  - type: travel
    direction: forward
    designated: motor_vehicle
    max_speed: 100
  - type: travel
    direction: forward
    designated: motor_vehicle
    max_speed: 100
  - type: travel
    direction: forward
    designated: motor_vehicle
    max_speed: 80

- skip_python: true
  skip_kotlin: true
  link: https://wiki.openstreetmap.org/wiki/Bus_lanes
  rust: false
  tags:
    highway: secondary
    oneway: 'yes'
    lanes: '3'
    busway:right: lane
    cycleway: share_busway
  driving_side: right
  output:
  - type: travel
    direction: forward
    designated: motor_vehicle
  - type: travel
    direction: forward
    designated: motor_vehicle
  - type: travel
    direction: forward
    designated: bus<|MERGE_RESOLUTION|>--- conflicted
+++ resolved
@@ -528,10 +528,6 @@
     designated: motor_vehicle
 
 - way_id: 49207928
-<<<<<<< HEAD
-  rust: false
-=======
->>>>>>> df175c43
   tags:
     cycleway:right: lane
     sidewalk: both
@@ -611,48 +607,8 @@
     designated: motor_vehicle
   - type: shoulder
 
-<<<<<<< HEAD
-- way_id: 988980354
-  driving_side: right
-  rust: false
-  tags:
-    busway: lane
-    hgv: local
-    highway: primary
-    lanes:bus: '2'
-    lit: 'yes'
-    maxspeed: 25 mph
-    name: East 42nd Street
-    sidewalk: both
-    surface: asphalt
-    wikidata: Q110061
-    wikipedia: en:42nd Street (Manhattan)
-  output:
-  - type: travel
-    designated: foot
-  - type: travel
-    direction: backward
-    designated: bus
-  - type: travel
-    direction: backward
-    designated: motor_vehicle
-  - type: travel
-    direction: forward
-    designated: motor_vehicle
-  - type: travel
-    direction: forward
-    designated: bus
-  - type: travel
-    designated: foot
-
 - way_id: 13859146
   rust: false  
-=======
-- skip_rust: true
-  way_id: 13859146
-  mapillary: https://www.mapillary.com/app/?pKey=1491728521220443,
-  # TODO: missing parking and sidewalks
->>>>>>> df175c43
   tags:
     busway:both: lane
     highway: secondary
