--- conflicted
+++ resolved
@@ -1,14 +1,14 @@
 use super::*;
 
 impl LaneBuilder {
-    fn parking_forward() -> Self {
+    fn parking_forward(locale: &Locale) -> Self {
         Self {
             r#type: Infer::Direct(LaneType::Parking),
             direction: Infer::Direct(LaneDirection::Forward),
             designated: Infer::Direct(LaneDesignated::Motor),
         }
     }
-    fn parking_backward() -> Self {
+    fn parking_backward(locale: &Locale) -> Self {
         Self {
             r#type: Infer::Direct(LaneType::Parking),
             direction: Infer::Direct(LaneDirection::Backward),
@@ -19,36 +19,21 @@
 
 pub(super) fn parking(
     tags: &Tags,
-<<<<<<< HEAD
     locale: &Locale,
-    _oneway: bool,
-    forward_side: &mut Vec<Lane>,
-    backward_side: &mut Vec<Lane>,
-) {
-=======
-    _locale: &Locale,
     _oneway: Oneway,
     forward_side: &mut Vec<LaneBuilder>,
     backward_side: &mut Vec<LaneBuilder>,
 ) -> ModeResult {
->>>>>>> 4786e992
     let has_parking = vec!["parallel", "diagonal", "perpendicular"];
     let parking_lane_fwd = tags.is_any("parking:lane:right", &has_parking)
         || tags.is_any("parking:lane:both", &has_parking);
     let parking_lane_back = tags.is_any("parking:lane:left", &has_parking)
         || tags.is_any("parking:lane:both", &has_parking);
     if parking_lane_fwd {
-<<<<<<< HEAD
-        forward_side.push(Lane::parking(LaneDirection::Forward, locale));
+        forward_side.push(LaneBuilder::parking_forward(locale));
     }
     if parking_lane_back {
-        backward_side.push(Lane::parking(LaneDirection::Backward, locale));
-=======
-        forward_side.push(LaneBuilder::parking_forward());
-    }
-    if parking_lane_back {
-        backward_side.push(LaneBuilder::parking_backward());
->>>>>>> 4786e992
+        backward_side.push(LaneBuilder::parking_backward(locale));
     }
     Ok(())
 }