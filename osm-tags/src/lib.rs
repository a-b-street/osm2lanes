--- conflicted
+++ resolved
@@ -346,7 +346,6 @@
     }
 }
 
-<<<<<<< HEAD
 impl Serialize for Tags {
     fn serialize<S>(&self, serializer: S) -> Result<S::Ok, S::Error>
     where
@@ -354,90 +353,12 @@
     {
         let mut map = serializer.serialize_map(Some(self.map.len()))?;
         for (k, v) in &self.map {
-            map.serialize_entry(k, v)?;
+            map.serialize_entry(k.as_str(), v.as_str())?;
         }
         map.end()
     }
 }
 
-#[derive(Clone, Default, Debug)]
-pub struct TagTree(BTreeMap<String, TagTreeVal>);
-
-impl TagTree {
-    fn insert(&mut self, key: &str, val: String) -> Result<(), DuplicateKeyError> {
-        let (root_key, rest_key) = match key.split_once(':') {
-            Some((left, right)) => (left, Some(right)),
-            None => (key, None),
-        };
-        self.0
-            .entry(root_key.to_owned())
-            .or_default()
-            .insert(rest_key, val)
-    }
-    pub fn get<K: Into<TagKey>>(&self, key: K) -> Option<&TagTreeVal> {
-        let key: TagKey = key.into();
-        let (root_key, rest_key) = match key.as_str().split_once(':') {
-            Some((left, right)) => (left, Some(right)),
-            None => (key.as_str(), None),
-        };
-        let next = self.0.get(root_key);
-        if let Some(rest_key) = rest_key {
-            next?
-                .tree
-                .as_ref()?
-                .get::<TagKey>(rest_key.to_owned().into())
-        } else {
-            next
-        }
-    }
-}
-
-#[derive(Clone, Default, Debug)]
-pub struct TagTreeVal {
-    tree: Option<TagTree>,
-    val: Option<String>,
-}
-
-impl TagTreeVal {
-    fn insert(&mut self, key: Option<&str>, val: String) -> Result<(), DuplicateKeyError> {
-        match key {
-            Some(key) => self
-                .tree
-                .get_or_insert_with(TagTree::default)
-                .insert(key, val),
-            None => self.set(val),
-        }
-    }
-
-    fn set(&mut self, input: String) -> Result<(), DuplicateKeyError> {
-        if let Some(val) = &self.val {
-            return Err(val.clone().into());
-        }
-        self.val = Some(input);
-        Ok(())
-    }
-
-    /// Get nested value from tree given key
-    #[must_use]
-    pub fn get<K: Into<TagKey>>(&self, key: K) -> Option<&TagTreeVal> {
-        self.tree.as_ref()?.get(key)
-    }
-
-    /// Get value of root
-    #[must_use]
-    pub fn val(&self) -> Option<&str> {
-        Some(self.val.as_ref()?.as_str())
-    }
-
-    /// Get tree
-    #[must_use]
-    pub fn tree(&self) -> Option<&TagTree> {
-        self.tree.as_ref()
-    }
-}
-
-=======
->>>>>>> 8f6df0c7
 #[cfg(test)]
 mod tests {
     use crate::{DuplicateKeyError, TagKey, Tags};
@@ -461,13 +382,12 @@
             ]
         );
 
-<<<<<<< HEAD
         // Serde
         let tags_str = "{\"abra\":\"cadabra\",\"foo\":\"bar\",\"foo:multi:key\":\"value\",\"multivalue\":\"apple;banana;chocolate covered capybara\"}";
         assert_eq!(serde_json::to_string(&tags).unwrap(), tags_str);
         let de_tags: Tags = serde_json::from_str(tags_str).unwrap();
         assert_eq!(de_tags.to_str_pairs(), tags.to_str_pairs());
-=======
+
         // Misc
         let mut other_tags = tags.clone();
         assert!(other_tags.checked_insert("new", "val").is_ok());
@@ -478,7 +398,6 @@
         assert!(other_tags
             .checked_insert(String::from("owned"), "val")
             .is_ok());
->>>>>>> 8f6df0c7
 
         // String interfaces
         assert_eq!(tags.get("foo"), Some("bar"));
